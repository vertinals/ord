--- conflicted
+++ resolved
@@ -4,12 +4,8 @@
   pub(crate) blocks: BTreeMap<BlockHash, Block>,
   pub(crate) descriptors: Vec<String>,
   pub(crate) fail_lock_unspent: bool,
-<<<<<<< HEAD
-  pub(crate) headers: Vec<BlockHeader>,
-=======
-  pub(crate) hashes: Vec<BlockHash>,
+  pub(crate) headers: Vec<Header>,
   pub(crate) loaded_wallets: BTreeSet<String>,
->>>>>>> 8cdcca77
   pub(crate) locked: BTreeSet<OutPoint>,
   pub(crate) mempool: Vec<Transaction>,
   pub(crate) network: Network,
@@ -89,15 +85,9 @@
     self.transactions.insert(coinbase.txid(), coinbase.clone());
 
     let block = Block {
-<<<<<<< HEAD
-      header: BlockHeader {
-        version: 0,
-        prev_blockhash: self.headers.last().unwrap().block_hash(),
-=======
       header: Header {
         version: Version::ONE,
-        prev_blockhash: *self.hashes.last().unwrap(),
->>>>>>> 8cdcca77
+        prev_blockhash: self.headers.last().unwrap().block_hash(),
         merkle_root: TxMerkleNode::all_zeros(),
         time: self.blocks.len().try_into().unwrap(),
         bits: CompactTarget::from_consensus(0),
@@ -131,7 +121,7 @@
     block
   }
 
-  pub(crate) fn pop_block(&mut self) -> BlockHeader {
+  pub(crate) fn pop_block(&mut self) -> Header {
     let header = self.headers.pop().unwrap();
     self.blocks.remove(&header.block_hash());
 
@@ -141,17 +131,12 @@
   pub(crate) fn broadcast_tx(&mut self, template: TransactionTemplate) -> Txid {
     let mut total_value = 0;
     let mut input = Vec::new();
-<<<<<<< HEAD
-    for (i, (height, tx, vout)) in template.inputs.iter().enumerate() {
+    for (height, tx, vout, witness) in template.inputs.iter() {
       let tx = &self
         .blocks
         .get(&self.headers[*height].block_hash())
         .unwrap()
         .txdata[*tx];
-=======
-    for (height, tx, vout, witness) in template.inputs.iter() {
-      let tx = &self.blocks.get(&self.hashes[*height]).unwrap().txdata[*tx];
->>>>>>> 8cdcca77
       total_value += tx.output[*vout].value;
       input.push(TxIn {
         previous_output: OutPoint::new(tx.txid(), *vout as u32),
