--- conflicted
+++ resolved
@@ -89,7 +89,6 @@
     help = "Don't look for BRC20 messages below <FIRST_BRC20_HEIGHT>."
   )]
   pub(crate) first_brc20_height: Option<u32>,
-<<<<<<< HEAD
 
   #[arg(
     long,
@@ -110,7 +109,6 @@
 
   #[clap(skip)]
   pub rx: Option<async_channel::Receiver<tokio::sync::oneshot::Sender<()>>>,
-=======
   #[clap(long, default_value = "200", help = "DB commit interval.")]
   pub(crate) commit_height_interval: u64,
   #[clap(
@@ -119,7 +117,6 @@
     help = "(experimental) DB commit persist interval."
   )]
   pub(crate) commit_persist_interval: u64,
->>>>>>> 05b0f5ee
 }
 
 #[derive(Debug, Clone)]
