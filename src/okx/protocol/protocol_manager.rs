use crate::okx::datastore::ord::redb::table::save_transaction_operations;
use crate::okx::protocol::context::Context;
use std::thread;
use {
  super::*,
  crate::{
    index::BlockData,
    okx::{datastore::ord::operation::InscriptionOp, protocol::ord as ord_proto},
    Instant, Result,
  },
  bitcoin::Txid,
  std::collections::HashMap,
};

pub struct ProtocolManager {
  config: ProtocolConfig,
  call_man: CallManager,
  resolve_man: MsgResolveManager,
}

impl ProtocolManager {
  // Need three datastore, and they're all in the same write transaction.
  pub fn new(config: ProtocolConfig) -> Self {
    Self {
      config,
      call_man: CallManager::new(),
      resolve_man: MsgResolveManager::new(config),
    }
  }

  pub(crate) fn index_block(
    &self,
    context: &mut Context,
    block: &BlockData,
    operations: HashMap<Txid, Vec<InscriptionOp>>,
  ) -> Result {
    let start = Instant::now();
    let mut inscriptions_size = 0;
    let mut messages_size = 0;
    let mut cost1 = 0u128;
    let mut cost2 = 0u128;
    let mut cost3 = 0u128;
    let table = context.ORD_TX_TO_OPERATIONS.take().unwrap();
    let height = context.chain.blockheight;
    thread::scope(|s| {
      s.spawn(|| -> Result {
        if self.config.enable_ord_receipts && height >= self.config.first_inscription_height {
          // skip the coinbase transaction.
          for (tx, txid) in block.txdata.iter() {
            // skip coinbase transaction.
            if tx
                .input
                .first()
                .is_some_and(|tx_in| tx_in.previous_output.is_null())
            {
              continue;
            }

            // index inscription operations.
            if let Some(tx_operations) = operations.get(txid) {
              // save all transaction operations to ord database.
              let start = Instant::now();
              save_transaction_operations(table, txid, tx_operations)?;
              inscriptions_size += tx_operations.len();
              cost1 += start.elapsed().as_micros();
            }
          }
        }
        Ok(())
      });
      s.spawn(|| -> Result {
        // skip the coinbase transaction.
        for (tx, txid) in block.txdata.iter() {
          // skip coinbase transaction.
          if tx
              .input
              .first()
              .is_some_and(|tx_in| tx_in.previous_output.is_null())
          {
            continue;
          }

          // index inscription operations.
          if let Some(tx_operations) = operations.get(txid) {
            let start = Instant::now();
            // Resolve and execute messages.
            let messages = self
                .resolve_man
                .resolve_message(context, tx, tx_operations)?;
            cost2 += start.elapsed().as_micros();

<<<<<<< HEAD
            let start = Instant::now();
            for msg in messages.iter() {
              self.call_man.execute_message(context, msg)?;
            }
            cost3 += start.elapsed().as_micros();
            messages_size += messages.len();
          }
        }
        Ok(())
      });
    });
=======
        let start = Instant::now();
        self.call_man.execute_message(context, txid, &messages)?;
        cost3 += start.elapsed().as_micros();
        messages_size += messages.len();
      }
    }
>>>>>>> 87d8d264

    let bitmap_start = Instant::now();
    let mut bitmap_count = 0;
    if self.config.enable_index_bitmap {
      bitmap_count = ord_proto::bitmap::index_bitmap(context, &operations)?;
    }
    let cost4 = bitmap_start.elapsed().as_millis();

    log::info!(
      "Protocol Manager indexed block {} with ord inscriptions {}, messages {}, bitmap {} in {} ms, {}/{}/{}/{}",
      context.chain.blockheight,
      inscriptions_size,
      messages_size,
      bitmap_count,
      start.elapsed().as_millis(),
      cost1/1000,
      cost2/1000,
      cost3/1000,
      cost4,
    );
    Ok(())
  }
}<|MERGE_RESOLUTION|>--- conflicted
+++ resolved
@@ -49,9 +49,9 @@
           for (tx, txid) in block.txdata.iter() {
             // skip coinbase transaction.
             if tx
-                .input
-                .first()
-                .is_some_and(|tx_in| tx_in.previous_output.is_null())
+              .input
+              .first()
+              .is_some_and(|tx_in| tx_in.previous_output.is_null())
             {
               continue;
             }
@@ -73,9 +73,9 @@
         for (tx, txid) in block.txdata.iter() {
           // skip coinbase transaction.
           if tx
-              .input
-              .first()
-              .is_some_and(|tx_in| tx_in.previous_output.is_null())
+            .input
+            .first()
+            .is_some_and(|tx_in| tx_in.previous_output.is_null())
           {
             continue;
           }
@@ -85,15 +85,12 @@
             let start = Instant::now();
             // Resolve and execute messages.
             let messages = self
-                .resolve_man
-                .resolve_message(context, tx, tx_operations)?;
+              .resolve_man
+              .resolve_message(context, tx, tx_operations)?;
             cost2 += start.elapsed().as_micros();
 
-<<<<<<< HEAD
             let start = Instant::now();
-            for msg in messages.iter() {
-              self.call_man.execute_message(context, msg)?;
-            }
+            self.call_man.execute_message(context, txid, &messages)?;
             cost3 += start.elapsed().as_micros();
             messages_size += messages.len();
           }
@@ -101,14 +98,6 @@
         Ok(())
       });
     });
-=======
-        let start = Instant::now();
-        self.call_man.execute_message(context, txid, &messages)?;
-        cost3 += start.elapsed().as_micros();
-        messages_size += messages.len();
-      }
-    }
->>>>>>> 87d8d264
 
     let bitmap_start = Instant::now();
     let mut bitmap_count = 0;
