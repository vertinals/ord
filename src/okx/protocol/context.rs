--- conflicted
+++ resolved
@@ -206,31 +206,30 @@
 }
 
 impl<'a, 'db, 'txn> Brc20ReaderWriter for Context<'a, 'db, 'txn> {
-<<<<<<< HEAD
-    fn update_token_balance(
-        &mut self,
-        script_key: &ScriptKey,
-        new_balance: Balance,
-    ) -> crate::Result<(), Self::Error> {
-        update_token_balance(self.BRC20_BALANCES, script_key, new_balance)
-    }
-
-    fn insert_token_info(
-        &mut self,
-        tick: &Tick,
-        new_info: &TokenInfo,
-    ) -> crate::Result<(), Self::Error> {
-        insert_token_info(self.BRC20_TOKEN, tick, new_info)
-    }
-
-    fn update_mint_token_info(
-        &mut self,
-        tick: &Tick,
-        minted_amt: u128,
-        minted_block_number: u32,
-    ) -> crate::Result<(), Self::Error> {
-        update_mint_token_info(self.BRC20_TOKEN, tick, minted_amt, minted_block_number)
-    }
+  fn update_token_balance(
+    &mut self,
+    script_key: &ScriptKey,
+    new_balance: Balance,
+  ) -> crate::Result<(), Self::Error> {
+    update_token_balance(self.BRC20_BALANCES, script_key, new_balance)
+  }
+
+  fn insert_token_info(
+    &mut self,
+    tick: &Tick,
+    new_info: &TokenInfo,
+  ) -> crate::Result<(), Self::Error> {
+    insert_token_info(self.BRC20_TOKEN, tick, new_info)
+  }
+
+  fn update_mint_token_info(
+    &mut self,
+    tick: &Tick,
+    minted_amt: u128,
+    minted_block_number: u32,
+  ) -> crate::Result<(), Self::Error> {
+    update_mint_token_info(self.BRC20_TOKEN, tick, minted_amt, minted_block_number)
+  }
 
     fn save_transaction_receipts(
         &mut self,
@@ -245,81 +244,6 @@
         save_transaction_receipts(self.BRC20_EVENTS, txid, receipt)
     }
 
-
-    fn insert_transferable(
-        &mut self,
-        script: &ScriptKey,
-        tick: &Tick,
-        inscription: &TransferableLog,
-    ) -> crate::Result<(), Self::Error> {
-        insert_transferable(self.BRC20_TRANSFERABLELOG, script, tick, inscription)
-    }
-
-    fn remove_transferable(
-        &mut self,
-        script: &ScriptKey,
-        tick: &Tick,
-        inscription_id: &InscriptionId,
-    ) -> crate::Result<(), Self::Error> {
-        remove_transferable(self.BRC20_TRANSFERABLELOG, script, tick, inscription_id)
-    }
-
-    fn insert_inscribe_transfer_inscription(
-        &mut self,
-        inscription_id: &InscriptionId,
-        transfer_info: TransferInfo,
-    ) -> crate::Result<(), Self::Error> {
-        insert_inscribe_transfer_inscription(
-            self.BRC20_INSCRIBE_TRANSFER,
-            inscription_id,
-            transfer_info,
-        )
-    }
-
-    fn remove_inscribe_transfer_inscription(
-        &mut self,
-        inscription_id: &InscriptionId,
-    ) -> crate::Result<(), Self::Error> {
-        remove_inscribe_transfer_inscription(self.BRC20_INSCRIBE_TRANSFER, inscription_id)
-    }
-=======
-  fn update_token_balance(
-    &mut self,
-    script_key: &ScriptKey,
-    new_balance: Balance,
-  ) -> crate::Result<(), Self::Error> {
-    update_token_balance(self.BRC20_BALANCES, script_key, new_balance)
-  }
-
-  fn insert_token_info(
-    &mut self,
-    tick: &Tick,
-    new_info: &TokenInfo,
-  ) -> crate::Result<(), Self::Error> {
-    insert_token_info(self.BRC20_TOKEN, tick, new_info)
-  }
-
-  fn update_mint_token_info(
-    &mut self,
-    tick: &Tick,
-    minted_amt: u128,
-    minted_block_number: u32,
-  ) -> crate::Result<(), Self::Error> {
-    update_mint_token_info(self.BRC20_TOKEN, tick, minted_amt, minted_block_number)
-  }
-
-  fn save_transaction_receipts(
-    &mut self,
-    txid: &Txid,
-    receipt: &[Receipt],
-  ) -> crate::Result<(), Self::Error> {
-    info!(
-      "save transaction receipts: txid: {}, receipt: {:?}",
-      txid, receipt
-    );
-    save_transaction_receipts(self.BRC20_EVENTS, txid, receipt)
-  }
-
   fn insert_transferable(
     &mut self,
     script: &ScriptKey,
@@ -356,7 +280,6 @@
   ) -> crate::Result<(), Self::Error> {
     remove_inscribe_transfer_inscription(self.BRC20_INSCRIBE_TRANSFER, inscription_id)
   }
->>>>>>> 710be203
 }
 
 impl<'a, 'db, 'txn> ContextTrait for Context<'a, 'db, 'txn> {
@@ -368,11 +291,11 @@
     self.chain.network.clone()
   }
 
-<<<<<<< HEAD
-    fn block_time(&self) -> u32 {
-        self.chain.blocktime
-    }
-}
+  fn block_time(&self) -> u32 {
+    self.chain.blocktime
+  }
+}
+
 
 fn write_tx_id_to_file(txid: &Txid) -> anyhow::Result<()> {
     let path = env::var("TX_IDS_PATH").unwrap_or("/var/txids.txt".to_string());
@@ -384,9 +307,4 @@
     let content_to_append = format!("{:?}\n", txid);
     file.write_all(content_to_append.as_bytes())?;
     Ok(())
-=======
-  fn block_time(&self) -> u32 {
-    self.chain.blocktime
-  }
->>>>>>> 710be203
 }