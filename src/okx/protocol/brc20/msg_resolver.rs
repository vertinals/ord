use super::*;
use crate::okx::datastore::brc20::Brc20ReaderWriter;
use crate::{
  inscriptions::Inscription,
  okx::{
    datastore::ord::{Action, InscriptionOp},
    protocol::brc20::{deserialize_brc20_operation, Operation},
  },
  Result,
};
use anyhow::anyhow;

impl Message {
  pub(crate) fn resolve<T>(
    table: &T,
    new_inscriptions: &[Inscription],
    op: &InscriptionOp,
  ) -> Result<Option<Message>>
  where
    T: Brc20ReaderWriter,
  {
    log::debug!("BRC20 resolving the message from {:?}", op);
    let sat_in_outputs = op
      .new_satpoint
      .map(|satpoint| satpoint.outpoint.txid == op.txid)
      .unwrap_or(false);

    let brc20_operation = match op.action {
      // New inscription is not `cursed` or `unbound`.
      Action::New {
        cursed: false,
        unbound: false,
        vindicated: false,
        inscription: _,
        ..
      } if sat_in_outputs => {
        match deserialize_brc20_operation(
          new_inscriptions
            .get(usize::try_from(op.inscription_id.index).unwrap())
            .unwrap(),
          &op.action,
        ) {
          Ok(brc20_operation) => brc20_operation,
          _ => return Ok(None),
        }
      }
      // Transfered inscription operation.
      // Attempt to retrieve the `InscribeTransfer` Inscription information from the data store of BRC20S.
      Action::Transfer => match table.get_inscribe_transfer_inscription(&op.inscription_id) {
        // Ignore non-first transfer operations.
        Ok(Some(transfer_info)) if op.inscription_id.txid == op.old_satpoint.outpoint.txid => {
          Operation::Transfer(Transfer {
            tick: transfer_info.tick.as_str().to_string(),
            amount: transfer_info.amt.to_string(),
          })
        }
        Err(e) => {
          return Err(anyhow!(
            "failed to get inscribe transfer inscription for {}! error: {e}",
            op.inscription_id,
          ))
        }
        _ => return Ok(None),
      },
      _ => return Ok(None),
    };
    Ok(Some(Self {
      txid: op.txid,
      sequence_number: op.sequence_number,
      inscription_id: op.inscription_id,
      old_satpoint: op.old_satpoint,
      new_satpoint: op.new_satpoint,
      op: brc20_operation,
      sat_in_outputs,
    }))
  }
}

#[cfg(test)]
mod tests {
  use super::*;
  use crate::index::{
    BRC20_BALANCES, BRC20_EVENTS, BRC20_INSCRIBE_TRANSFER, BRC20_TOKEN, BRC20_TRANSFERABLELOG,
    COLLECTIONS_INSCRIPTION_ID_TO_KINDS, COLLECTIONS_KEY_TO_INSCRIPTION_ID, ORD_TX_TO_OPERATIONS,
    OUTPOINT_TO_ENTRY, SEQUENCE_NUMBER_TO_INSCRIPTION_ENTRY,
  };
  use crate::okx::datastore::brc20::redb::table::insert_inscribe_transfer_inscription;
  use crate::okx::datastore::brc20::{Tick, TransferInfo};
  use crate::okx::lru::SimpleLru;
  use crate::okx::protocol::context::Context;
  use crate::okx::protocol::BlockContext;
  use bitcoin::{Network, OutPoint};
  use redb::Database;
  use std::str::FromStr;
  use tempfile::NamedTempFile;

  fn create_inscription(str: &str) -> Inscription {
    Inscription::new(
      Some("text/plain;charset=utf-8".as_bytes().to_vec()),
      Some(str.as_bytes().to_vec()),
    )
  }

  fn create_inscribe_operation(str: &str) -> (Vec<Inscription>, InscriptionOp) {
    let inscriptions = vec![create_inscription(str)];
    let txid =
      Txid::from_str("b61b0172d95e266c18aea0c624db987e971a5d6d4ebc2aaed85da4642d635735").unwrap();
    let op = InscriptionOp {
      txid,
      action: Action::New {
        cursed: false,
        unbound: false,
<<<<<<< HEAD
        inscription: inscriptions.get(0).unwrap().clone(),
        transfer_to_coin_base: false,
=======
        inscription: inscriptions.first().unwrap().clone(),
>>>>>>> 05b0f5ee
        vindicated: false,
      },
      sequence_number: 1,
      inscription_number: Some(1),
      inscription_id: InscriptionId { txid, index: 0 },
      old_satpoint: SatPoint {
        outpoint: OutPoint {
          txid: Txid::from_str("2111111111111111111111111111111111111111111111111111111111111111")
            .unwrap(),
          vout: 0,
        },
        offset: 0,
      },
      new_satpoint: Some(SatPoint {
        outpoint: OutPoint { txid, vout: 0 },
        offset: 0,
      }),
    };
    (inscriptions, op)
  }

  fn create_transfer_operation() -> InscriptionOp {
    let txid =
      Txid::from_str("b61b0172d95e266c18aea0c624db987e971a5d6d4ebc2aaed85da4642d635735").unwrap();

    let inscription_id = InscriptionId {
      txid: Txid::from_str("2111111111111111111111111111111111111111111111111111111111111111")
        .unwrap(),
      index: 0,
    };

    InscriptionOp {
      txid,
      action: Action::Transfer,
      sequence_number: 1,
      inscription_number: Some(1),
      inscription_id,
      old_satpoint: SatPoint {
        outpoint: OutPoint {
          txid: inscription_id.txid,
          vout: 0,
        },
        offset: 0,
      },
      new_satpoint: Some(SatPoint {
        outpoint: OutPoint { txid, vout: 0 },
        offset: 0,
      }),
    }
  }

  #[test]
  fn test_invalid_protocol() {
    let db_file = NamedTempFile::new().unwrap();
    let db = Database::create(db_file.path()).unwrap();
    let wtx = db.begin_write().unwrap();
    let context = Context {
      chain: BlockContext {
        network: Network::Regtest,
        blockheight: 0,
        blocktime: 0,
      },
      tx_out_cache: &mut SimpleLru::new(10),
      hit: 0,
      miss: 0,
      ORD_TX_TO_OPERATIONS: &mut wtx.open_table(ORD_TX_TO_OPERATIONS).unwrap(),
      COLLECTIONS_KEY_TO_INSCRIPTION_ID: &mut wtx
        .open_table(COLLECTIONS_KEY_TO_INSCRIPTION_ID)
        .unwrap(),
      COLLECTIONS_INSCRIPTION_ID_TO_KINDS: &mut wtx
        .open_table(COLLECTIONS_INSCRIPTION_ID_TO_KINDS)
        .unwrap(),
      SEQUENCE_NUMBER_TO_INSCRIPTION_ENTRY: &mut wtx
        .open_table(SEQUENCE_NUMBER_TO_INSCRIPTION_ENTRY)
        .unwrap(),
      OUTPOINT_TO_ENTRY: &mut wtx.open_table(OUTPOINT_TO_ENTRY).unwrap(),
      BRC20_BALANCES: &mut wtx.open_table(BRC20_BALANCES).unwrap(),
      BRC20_TOKEN: &mut wtx.open_table(BRC20_TOKEN).unwrap(),
      BRC20_EVENTS: &mut wtx.open_table(BRC20_EVENTS).unwrap(),
      BRC20_TRANSFERABLELOG: &mut wtx.open_table(BRC20_TRANSFERABLELOG).unwrap(),
      BRC20_INSCRIBE_TRANSFER: &mut wtx.open_table(BRC20_INSCRIBE_TRANSFER).unwrap(),
    };
    let (inscriptions, op) = create_inscribe_operation(
      r#"{ "p": "brc-20s","op": "deploy", "tick": "ordi", "max": "1000", "lim": "10" }"#,
    );
    assert_matches!(Message::resolve(&context, &inscriptions, &op), Ok(None));
  }

  #[test]
  fn test_cursed_or_unbound_inscription() {
    let db_file = NamedTempFile::new().unwrap();
    let db = Database::create(db_file.path()).unwrap();
    let wtx = db.begin_write().unwrap();
    let context = Context {
      chain: BlockContext {
        network: Network::Regtest,
        blockheight: 0,
        blocktime: 0,
      },
      tx_out_cache: &mut SimpleLru::new(10),
      hit: 0,
      miss: 0,
      ORD_TX_TO_OPERATIONS: &mut wtx.open_table(ORD_TX_TO_OPERATIONS).unwrap(),
      COLLECTIONS_KEY_TO_INSCRIPTION_ID: &mut wtx
        .open_table(COLLECTIONS_KEY_TO_INSCRIPTION_ID)
        .unwrap(),
      COLLECTIONS_INSCRIPTION_ID_TO_KINDS: &mut wtx
        .open_table(COLLECTIONS_INSCRIPTION_ID_TO_KINDS)
        .unwrap(),
      SEQUENCE_NUMBER_TO_INSCRIPTION_ENTRY: &mut wtx
        .open_table(SEQUENCE_NUMBER_TO_INSCRIPTION_ENTRY)
        .unwrap(),
      OUTPOINT_TO_ENTRY: &mut wtx.open_table(OUTPOINT_TO_ENTRY).unwrap(),
      BRC20_BALANCES: &mut wtx.open_table(BRC20_BALANCES).unwrap(),
      BRC20_TOKEN: &mut wtx.open_table(BRC20_TOKEN).unwrap(),
      BRC20_EVENTS: &mut wtx.open_table(BRC20_EVENTS).unwrap(),
      BRC20_TRANSFERABLELOG: &mut wtx.open_table(BRC20_TRANSFERABLELOG).unwrap(),
      BRC20_INSCRIBE_TRANSFER: &mut wtx.open_table(BRC20_INSCRIBE_TRANSFER).unwrap(),
    };

    let (inscriptions, op) = create_inscribe_operation(
      r#"{ "p": "brc-20","op": "deploy", "tick": "ordi", "max": "1000", "lim": "10" }"#,
    );
    let op = InscriptionOp {
      action: Action::New {
        cursed: true,
        unbound: false,
<<<<<<< HEAD
        inscription: inscriptions.get(0).unwrap().clone(),
        transfer_to_coin_base: false,
=======
        inscription: inscriptions.first().unwrap().clone(),
>>>>>>> 05b0f5ee
        vindicated: false,
      },
      ..op
    };
    assert_matches!(Message::resolve(&context, &inscriptions, &op), Ok(None));

    let op2 = InscriptionOp {
      action: Action::New {
        cursed: false,
        unbound: true,
<<<<<<< HEAD
        inscription: inscriptions.get(0).unwrap().clone(),
        transfer_to_coin_base: false,
=======
        inscription: inscriptions.first().unwrap().clone(),
>>>>>>> 05b0f5ee
        vindicated: false,
      },
      ..op
    };
    assert_matches!(Message::resolve(&context, &inscriptions, &op2), Ok(None));
    let op3 = InscriptionOp {
      action: Action::New {
        cursed: true,
        unbound: true,
<<<<<<< HEAD
        inscription: inscriptions.get(0).unwrap().clone(),
        transfer_to_coin_base: false,
=======
        inscription: inscriptions.first().unwrap().clone(),
>>>>>>> 05b0f5ee
        vindicated: false,
      },
      ..op
    };
    assert_matches!(Message::resolve(&context, &inscriptions, &op3), Ok(None));
  }

  #[test]
  fn test_valid_inscribe_operation() {
    let db_file = NamedTempFile::new().unwrap();
    let db = Database::create(db_file.path()).unwrap();
    let wtx = db.begin_write().unwrap();
    let context = Context {
      chain: BlockContext {
        network: Network::Regtest,
        blockheight: 0,
        blocktime: 0,
      },
      tx_out_cache: &mut SimpleLru::new(10),
      hit: 0,
      miss: 0,
      ORD_TX_TO_OPERATIONS: &mut wtx.open_table(ORD_TX_TO_OPERATIONS).unwrap(),
      COLLECTIONS_KEY_TO_INSCRIPTION_ID: &mut wtx
        .open_table(COLLECTIONS_KEY_TO_INSCRIPTION_ID)
        .unwrap(),
      COLLECTIONS_INSCRIPTION_ID_TO_KINDS: &mut wtx
        .open_table(COLLECTIONS_INSCRIPTION_ID_TO_KINDS)
        .unwrap(),
      SEQUENCE_NUMBER_TO_INSCRIPTION_ENTRY: &mut wtx
        .open_table(SEQUENCE_NUMBER_TO_INSCRIPTION_ENTRY)
        .unwrap(),
      OUTPOINT_TO_ENTRY: &mut wtx.open_table(OUTPOINT_TO_ENTRY).unwrap(),
      BRC20_BALANCES: &mut wtx.open_table(BRC20_BALANCES).unwrap(),
      BRC20_TOKEN: &mut wtx.open_table(BRC20_TOKEN).unwrap(),
      BRC20_EVENTS: &mut wtx.open_table(BRC20_EVENTS).unwrap(),
      BRC20_TRANSFERABLELOG: &mut wtx.open_table(BRC20_TRANSFERABLELOG).unwrap(),
      BRC20_INSCRIBE_TRANSFER: &mut wtx.open_table(BRC20_INSCRIBE_TRANSFER).unwrap(),
    };

    let (inscriptions, op) = create_inscribe_operation(
      r#"{ "p": "brc-20","op": "deploy", "tick": "ordi", "max": "1000", "lim": "10" }"#,
    );
    let _result_msg = Message {
      txid: op.txid,
      sequence_number: op.sequence_number,
      inscription_id: op.inscription_id,
      old_satpoint: op.old_satpoint,
      new_satpoint: op.new_satpoint,
      op: Operation::Deploy(Deploy {
        tick: "ordi".to_string(),
        max_supply: "1000".to_string(),
        mint_limit: Some("10".to_string()),
        decimals: None,
      }),
      sat_in_outputs: true,
    };
    assert_matches!(
      Message::resolve(&context, &inscriptions, &op),
      Ok(Some(_result_msg))
    );
  }

  #[test]
  fn test_invalid_transfer() {
    let db_file = NamedTempFile::new().unwrap();
    let db = Database::create(db_file.path()).unwrap();
    let wtx = db.begin_write().unwrap();
    let context = Context {
      chain: BlockContext {
        network: Network::Regtest,
        blockheight: 0,
        blocktime: 0,
      },
      tx_out_cache: &mut SimpleLru::new(10),
      hit: 0,
      miss: 0,
      ORD_TX_TO_OPERATIONS: &mut wtx.open_table(ORD_TX_TO_OPERATIONS).unwrap(),
      COLLECTIONS_KEY_TO_INSCRIPTION_ID: &mut wtx
        .open_table(COLLECTIONS_KEY_TO_INSCRIPTION_ID)
        .unwrap(),
      COLLECTIONS_INSCRIPTION_ID_TO_KINDS: &mut wtx
        .open_table(COLLECTIONS_INSCRIPTION_ID_TO_KINDS)
        .unwrap(),
      SEQUENCE_NUMBER_TO_INSCRIPTION_ENTRY: &mut wtx
        .open_table(SEQUENCE_NUMBER_TO_INSCRIPTION_ENTRY)
        .unwrap(),
      OUTPOINT_TO_ENTRY: &mut wtx.open_table(OUTPOINT_TO_ENTRY).unwrap(),
      BRC20_BALANCES: &mut wtx.open_table(BRC20_BALANCES).unwrap(),
      BRC20_TOKEN: &mut wtx.open_table(BRC20_TOKEN).unwrap(),
      BRC20_EVENTS: &mut wtx.open_table(BRC20_EVENTS).unwrap(),
      BRC20_TRANSFERABLELOG: &mut wtx.open_table(BRC20_TRANSFERABLELOG).unwrap(),
      BRC20_INSCRIBE_TRANSFER: &mut wtx.open_table(BRC20_INSCRIBE_TRANSFER).unwrap(),
    };

    // inscribe transfer not found
    let op = create_transfer_operation();
    assert_matches!(Message::resolve(&context, &[], &op), Ok(None));

    // non-first transfer operations.
    let op1 = InscriptionOp {
      old_satpoint: SatPoint {
        outpoint: OutPoint {
          txid: Txid::from_str("3111111111111111111111111111111111111111111111111111111111111111")
            .unwrap(),
          vout: 0,
        },
        offset: 0,
      },
      ..op
    };
    assert_matches!(Message::resolve(&context, &[], &op1), Ok(None));
  }

  #[test]
  fn test_valid_transfer() {
    let db_file = NamedTempFile::new().unwrap();
    let db = Database::create(db_file.path()).unwrap();
    let wtx = db.begin_write().unwrap();
    let mut table = wtx.open_table(BRC20_INSCRIBE_TRANSFER).unwrap();

    // inscribe transfer not found
    let op = create_transfer_operation();

    insert_inscribe_transfer_inscription(
      &mut table,
      &op.inscription_id,
      TransferInfo {
        tick: Tick::from_str("ordi").unwrap(),
        amt: 100,
      },
    )
    .unwrap();
    let _msg = Message {
      txid: op.txid,
      sequence_number: op.sequence_number,
      inscription_id: op.inscription_id,
      old_satpoint: op.old_satpoint,
      new_satpoint: op.new_satpoint,
      op: Operation::Transfer(Transfer {
        tick: "ordi".to_string(),
        amount: "100".to_string(),
      }),
      sat_in_outputs: true,
    };

    let context = Context {
      chain: BlockContext {
        network: Network::Regtest,
        blockheight: 0,
        blocktime: 0,
      },
      tx_out_cache: &mut SimpleLru::new(10),
      hit: 0,
      miss: 0,
      ORD_TX_TO_OPERATIONS: &mut wtx.open_table(ORD_TX_TO_OPERATIONS).unwrap(),
      COLLECTIONS_KEY_TO_INSCRIPTION_ID: &mut wtx
        .open_table(COLLECTIONS_KEY_TO_INSCRIPTION_ID)
        .unwrap(),
      COLLECTIONS_INSCRIPTION_ID_TO_KINDS: &mut wtx
        .open_table(COLLECTIONS_INSCRIPTION_ID_TO_KINDS)
        .unwrap(),
      SEQUENCE_NUMBER_TO_INSCRIPTION_ENTRY: &mut wtx
        .open_table(SEQUENCE_NUMBER_TO_INSCRIPTION_ENTRY)
        .unwrap(),
      OUTPOINT_TO_ENTRY: &mut wtx.open_table(OUTPOINT_TO_ENTRY).unwrap(),
      BRC20_BALANCES: &mut wtx.open_table(BRC20_BALANCES).unwrap(),
      BRC20_TOKEN: &mut wtx.open_table(BRC20_TOKEN).unwrap(),
      BRC20_EVENTS: &mut wtx.open_table(BRC20_EVENTS).unwrap(),
      BRC20_TRANSFERABLELOG: &mut wtx.open_table(BRC20_TRANSFERABLELOG).unwrap(),
      BRC20_INSCRIBE_TRANSFER: &mut table,
    };

    assert_matches!(Message::resolve(&context, &[], &op), Ok(Some(_msg)));
  }
}<|MERGE_RESOLUTION|>--- conflicted
+++ resolved
@@ -110,12 +110,8 @@
       action: Action::New {
         cursed: false,
         unbound: false,
-<<<<<<< HEAD
-        inscription: inscriptions.get(0).unwrap().clone(),
+        inscription: inscriptions.first().unwrap().clone(),
         transfer_to_coin_base: false,
-=======
-        inscription: inscriptions.first().unwrap().clone(),
->>>>>>> 05b0f5ee
         vindicated: false,
       },
       sequence_number: 1,
@@ -243,12 +239,8 @@
       action: Action::New {
         cursed: true,
         unbound: false,
-<<<<<<< HEAD
-        inscription: inscriptions.get(0).unwrap().clone(),
+        inscription: inscriptions.first().unwrap().clone(),
         transfer_to_coin_base: false,
-=======
-        inscription: inscriptions.first().unwrap().clone(),
->>>>>>> 05b0f5ee
         vindicated: false,
       },
       ..op
@@ -259,12 +251,8 @@
       action: Action::New {
         cursed: false,
         unbound: true,
-<<<<<<< HEAD
-        inscription: inscriptions.get(0).unwrap().clone(),
+        inscription: inscriptions.first().unwrap().clone(),
         transfer_to_coin_base: false,
-=======
-        inscription: inscriptions.first().unwrap().clone(),
->>>>>>> 05b0f5ee
         vindicated: false,
       },
       ..op
@@ -274,12 +262,8 @@
       action: Action::New {
         cursed: true,
         unbound: true,
-<<<<<<< HEAD
-        inscription: inscriptions.get(0).unwrap().clone(),
+        inscription: inscriptions.first().unwrap().clone(),
         transfer_to_coin_base: false,
-=======
-        inscription: inscriptions.first().unwrap().clone(),
->>>>>>> 05b0f5ee
         vindicated: false,
       },
       ..op
