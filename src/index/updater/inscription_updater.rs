--- conflicted
+++ resolved
@@ -33,11 +33,8 @@
     pointer: Option<u64>,
     reinscription: bool,
     unbound: bool,
-<<<<<<< HEAD
     inscription: Inscription,
-=======
     vindicated: bool,
->>>>>>> b9b1ddd5
   },
   Old,
 }
@@ -279,11 +276,8 @@
             pointer: inscription.payload.pointer(),
             reinscription: inscribed_offsets.get(&offset).is_some(),
             unbound,
-<<<<<<< HEAD
             inscription: inscription.payload.clone(),
-=======
             vindicated: curse.is_some() && jubilant,
->>>>>>> b9b1ddd5
           },
         });
 
@@ -507,11 +501,8 @@
         pointer: _,
         reinscription,
         unbound,
-<<<<<<< HEAD
         inscription: _,
-=======
         vindicated,
->>>>>>> b9b1ddd5
       } => {
         let inscription_number = if cursed {
           let number: i32 = self.cursed_inscription_count.try_into().unwrap();
@@ -670,6 +661,7 @@
             reinscription: _,
             unbound,
             inscription,
+            ..
           } => Action::New {
             cursed,
             unbound,
