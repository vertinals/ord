--- conflicted
+++ resolved
@@ -599,7 +599,6 @@
       &inscription_updater.unbound_inscriptions,
     )?;
 
-<<<<<<< HEAD
     //inscription_updater.flush_cache()?;
     let new_outpoints = inscription_updater.finish();
 
@@ -639,35 +638,10 @@
           SEQUENCE_NUMBER_TO_INSCRIPTION_ENTRY: &sequence_number_to_inscription_entry,
           BRC20_BALANCES: &mut wtx.open_table(BRC20_BALANCES)?,
           BRC20_TOKEN: &mut wtx.open_table(BRC20_TOKEN)?,
-          BRC20_EVENTS: &mut wtx.open_multimap_table(BRC20_EVENTS)?,
+          BRC20_EVENTS: &mut wtx.open_table(BRC20_EVENTS)?,
           BRC20_TRANSFERABLELOG: &mut wtx.open_table(BRC20_TRANSFERABLELOG)?,
           BRC20_INSCRIBE_TRANSFER: &mut wtx.open_table(BRC20_INSCRIBE_TRANSFER)?,
         };
-=======
-    inscription_updater.flush_cache()?;
-
-    let mut context = Context {
-      chain: BlockContext {
-        network: index.get_chain_network(),
-        blockheight: self.height,
-        blocktime: block.header.time,
-      },
-      tx_out_cache,
-      hit: 0,
-      miss: 0,
-      ORD_TX_TO_OPERATIONS: &mut wtx.open_table(ORD_TX_TO_OPERATIONS)?,
-      COLLECTIONS_KEY_TO_INSCRIPTION_ID: &mut wtx.open_table(COLLECTIONS_KEY_TO_INSCRIPTION_ID)?,
-      COLLECTIONS_INSCRIPTION_ID_TO_KINDS: &mut wtx
-        .open_table(COLLECTIONS_INSCRIPTION_ID_TO_KINDS)?,
-      SEQUENCE_NUMBER_TO_INSCRIPTION_ENTRY: &mut sequence_number_to_inscription_entry,
-      OUTPOINT_TO_ENTRY: &mut outpoint_to_entry,
-      BRC20_BALANCES: &mut wtx.open_table(BRC20_BALANCES)?,
-      BRC20_TOKEN: &mut wtx.open_table(BRC20_TOKEN)?,
-      BRC20_EVENTS: &mut wtx.open_table(BRC20_EVENTS)?,
-      BRC20_TRANSFERABLELOG: &mut wtx.open_table(BRC20_TRANSFERABLELOG)?,
-      BRC20_INSCRIBE_TRANSFER: &mut wtx.open_table(BRC20_INSCRIBE_TRANSFER)?,
-    };
->>>>>>> 87d8d264
 
         // Create a protocol manager to index the block of bitmap data.
         let config = ProtocolConfig::new_with_options(&index.options);
