--- conflicted
+++ resolved
@@ -50,13 +50,12 @@
   #[clap(long, help = "Don't sign or broadcast transactions.")]
   pub(crate) dry_run: bool,
   #[clap(long, help = "Send inscription to <DESTINATION>.")]
-<<<<<<< HEAD
-  pub(crate) destination: Option<Address>,
-  #[clap(long, help = "Use at most <MAX_INPUTS> inputs to build the commit transaction.")]
+  pub(crate) destination: Option<Address<NetworkUnchecked>>,
+  #[clap(
+    long,
+    help = "Use at most <MAX_INPUTS> inputs to build the commit transaction."
+  )]
   pub(crate) max_inputs: Option<usize>,
-=======
-  pub(crate) destination: Option<Address<NetworkUnchecked>>,
->>>>>>> df60f0d5
 }
 
 impl Inscribe {
