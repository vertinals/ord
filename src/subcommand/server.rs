--- conflicted
+++ resolved
@@ -1395,11 +1395,7 @@
       };
 
       let (options, server) = parse_server_args(&format!(
-<<<<<<< HEAD
         "ord --chain regtest --rpc-url {} --p2p-port {} --cookie-file {} --data-dir {} {config_args} {} server --http-port {} --address 127.0.0.1 {}",
-=======
-        "ord --rpc-url {} --cookie-file {} --data-dir {} {config_args} {} server --http-port {} --address 127.0.0.1 {}",
->>>>>>> 8cdcca77
         bitcoin_rpc_server.url(),
         bitcoin_rpc_server.p2p_port(),
         cookiefile.to_str().unwrap(),
