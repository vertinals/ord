use crate::index::simulator::simulate::{start_simulator, SimulatorServer};
use bitcoincore_rpc::Auth;
use {
  self::{
    accept_encoding::AcceptEncoding,
    accept_json::AcceptJson,
    deserialize_from_str::DeserializeFromStr,
    error::{ApiError, OptionExt, ServerError, ServerResult},
  },
  super::*,
  crate::{
    server_config::ServerConfig,
    templates::{
      BlockHtml, BlockJson, BlocksHtml, ChildrenHtml, ChildrenJson, ClockSvg, CollectionsHtml,
      HomeHtml, InputHtml, InscriptionHtml, InscriptionJson, InscriptionsBlockHtml,
      InscriptionsHtml, InscriptionsJson, OutputHtml, OutputJson, PageContent, PageHtml,
      PreviewAudioHtml, PreviewCodeHtml, PreviewFontHtml, PreviewImageHtml, PreviewMarkdownHtml,
      PreviewModelHtml, PreviewPdfHtml, PreviewTextHtml, PreviewUnknownHtml, PreviewVideoHtml,
      RangeHtml, RareTxt, RuneHtml, RuneJson, RunesHtml, RunesJson, SatHtml, SatInscriptionJson,
      SatInscriptionsJson, SatJson, TransactionHtml,
    },
  },
  axum::{
    body,
    extract::{Extension, Json, Path, Query},
    headers::UserAgent,
    http::{header, HeaderMap, HeaderValue, StatusCode, Uri},
    response::{IntoResponse, Redirect, Response},
    routing::get,
    Router, TypedHeader,
  },
  axum_server::Handle,
  brotli::Decompressor,
  rust_embed::RustEmbed,
  rustls_acme::{
    acme::{LETS_ENCRYPT_PRODUCTION_DIRECTORY, LETS_ENCRYPT_STAGING_DIRECTORY},
    axum::AxumAcceptor,
    caches::DirCache,
    AcmeConfig,
  },
  std::{cmp::Ordering, io::Read, str, sync::Arc},
  tokio_stream::StreamExt,
  tower_http::{
    compression::CompressionLayer,
    cors::{Any, CorsLayer},
    set_header::SetResponseHeaderLayer,
  },
  utoipa::OpenApi,
};
<<<<<<< HEAD
use crate::index::simulator::types::ExecuteTxResponse;
=======
use crate::subcommand::server::brc20::{BRC20Error, TxEvents};
>>>>>>> 870b1e47

mod accept_encoding;
mod accept_json;
mod api;
mod brc20;
mod error;
mod info;
mod ord;
mod response;
mod types;

use self::api::*;
use self::response::ApiResponse;

#[derive(Copy, Clone)]
pub(crate) enum InscriptionQuery {
  Id(InscriptionId),
  Number(i32),
}

impl FromStr for InscriptionQuery {
  type Err = Error;

  fn from_str(s: &str) -> Result<Self, Self::Err> {
    Ok(if s.contains('i') {
      Self::Id(s.parse()?)
    } else {
      Self::Number(s.parse()?)
    })
  }
}

impl Display for InscriptionQuery {
  fn fmt(&self, f: &mut Formatter) -> fmt::Result {
    match self {
      Self::Id(id) => write!(f, "{id}"),
      Self::Number(number) => write!(f, "{number}"),
    }
  }
}

enum BlockQuery {
  Height(u32),
  Hash(BlockHash),
}

impl FromStr for BlockQuery {
  type Err = Error;

  fn from_str(s: &str) -> Result<Self, Self::Err> {
    Ok(if s.len() == 64 {
      BlockQuery::Hash(s.parse()?)
    } else {
      BlockQuery::Height(s.parse()?)
    })
  }
}

enum SpawnConfig {
  Https(AxumAcceptor),
  Http,
  Redirect(String),
}

#[derive(Deserialize)]
struct Search {
  query: String,
}

#[derive(RustEmbed)]
#[folder = "static"]
struct StaticAssets;

struct StaticHtml {
  title: &'static str,
  html: &'static str,
}

impl PageContent for StaticHtml {
  fn title(&self) -> String {
    self.title.into()
  }
}

impl Display for StaticHtml {
  fn fmt(&self, f: &mut Formatter) -> fmt::Result {
    f.write_str(self.html)
  }
}

#[derive(Debug, Parser)]
pub(crate) struct Server {
  #[arg(
    long,
    help = "Listen on <ADDRESS> for incoming requests. [default: 0.0.0.0]"
  )]
  address: Option<String>,
  #[arg(
    long,
    help = "Request ACME TLS certificate for <ACME_DOMAIN>. This ord instance must be reachable at <ACME_DOMAIN>:443 to respond to Let's Encrypt ACME challenges."
  )]
  acme_domain: Vec<String>,
  #[arg(
    long,
    help = "Use <CSP_ORIGIN> in Content-Security-Policy header. Set this to the public-facing URL of your ord instance."
  )]
  csp_origin: Option<String>,
  #[arg(
    long,
    help = "Listen on <HTTP_PORT> for incoming HTTP requests. [default: 80]"
  )]
  http_port: Option<u16>,
  #[arg(
    long,
    group = "port",
    help = "Listen on <HTTPS_PORT> for incoming HTTPS requests. [default: 443]"
  )]
  https_port: Option<u16>,
  #[arg(long, help = "Store ACME TLS certificates in <ACME_CACHE>.")]
  acme_cache: Option<PathBuf>,
  #[arg(long, help = "Provide ACME contact <ACME_CONTACT>.")]
  acme_contact: Vec<String>,
  #[arg(long, help = "Serve HTTP traffic on <HTTP_PORT>.")]
  http: bool,
  #[arg(long, help = "Serve HTTPS traffic on <HTTPS_PORT>.")]
  https: bool,
  #[arg(long, help = "Redirect HTTP traffic to HTTPS.")]
  redirect_http_to_https: bool,
  #[arg(long, short = 'j', help = "Enable JSON API.")]
  pub(crate) enable_json_api: bool,
  #[arg(
    long,
    help = "Decompress encoded content. Currently only supports brotli. Be careful using this on production instances. A decompressed inscription may be arbitrarily large, making decompression a DoS vector."
  )]
  pub(crate) decompress: bool,
}

impl Server {
  pub(crate) fn run(self, options: Options, index: Arc<Index>, handle: Handle) -> SubcommandResult {
    Runtime::new()?.block_on(async {
      let index_clone = index.clone();

      let index_thread = thread::spawn(move || loop {
        if SHUTTING_DOWN.load(atomic::Ordering::Relaxed) {
          break;
        }
        if let Err(error) = index_clone.update() {
          log::warn!("Updating index: {error}");
        }
        thread::sleep(Duration::from_millis(5000));
      });
      INDEXER.lock().unwrap().replace(index_thread);

      let sim_option = options.clone();
      let sim_index = index.clone();
      let simulator_server = thread::spawn(move || start_simulator(sim_option, sim_index))
        .join()
        .unwrap();

      let client = Arc::new(
        Client::new(
          options.rpc_url.as_ref().unwrap().as_ref(),
          Auth::UserPass(
            options.bitcoin_rpc_user.as_ref().unwrap().clone(),
            options.bitcoin_rpc_pass.as_ref().unwrap().clone(),
          ),
        )
        .unwrap(),
      );

      #[derive(OpenApi)]
      #[openapi(
      paths(
      brc20::brc20_balance,
      brc20::brc20_all_balance,
      brc20::brc20_tick_info,
      brc20::brc20_all_tick_info,
      brc20::brc20_tx_events,
      brc20::brc20_block_events,
      brc20::brc20_transferable,
      brc20::brc20_all_transferable,

      ord::ord_inscription_id,
      ord::ord_inscription_number,
      ord::ord_outpoint,
      ord::ord_txid_inscriptions,
      ord::ord_block_inscriptions,

      info::node_info,
      ),
      components(schemas(
      // BRC20 schemas
      brc20::TickInfo,
      brc20::AllTickInfo,
      brc20::Balance,
      brc20::AllBalance,
      brc20::TxEvent,
      brc20::DeployEvent,
      brc20::MintEvent,
      brc20::InscribeTransferEvent,
      brc20::TransferEvent,
      brc20::ErrorEvent,
      brc20::TxEvents,
      brc20::BlockEvents,
      brc20::TransferableInscription,
      brc20::TransferableInscriptions,

      // BRC20 responses schemas
      response::BRC20Tick,
      response::BRC20AllTick,
      response::BRC20Balance,
      response::BRC20AllBalance,
      response::BRC20TxEvents,
      response::BRC20BlockEvents,
      response::BRC20Transferable,

      // Ord schemas
      ord::OrdInscription,
      ord::InscriptionDigest,
      ord::OutPointData,
      ord::OutPointResult,
      ord::InscriptionAction,
      ord::TxInscription,
      ord::TxInscriptions,
      ord::BlockInscriptions,

      // Ord responses schemas
      response::OrdOrdInscription,
      response::OrdTxInscriptions,
      response::OrdBlockInscriptions,
      response::OrdOutPointResult,

      // Node Info schemas
      info::NodeInfo,
      info::ChainInfo,
      types::ScriptPubkey,
      response::Node,
      ApiError
      ))
      )]
      struct ApiDoc;

      let config = Arc::new(options.load_config()?);
      let acme_domains = self.acme_domains()?;

      let server_config = Arc::new(ServerConfig {
        chain: options.chain(),
        csp_origin: self.csp_origin.clone(),
        domain: acme_domains.first().cloned(),
        index_sats: index.has_sat_index(),
        is_json_api_enabled: self.enable_json_api,
        decompress: self.decompress,
      });

      let api_v1_router = Router::new()
        .route(
          "/api-docs/openapi.json",
          get(|| async { ApiDoc::openapi().to_pretty_json().unwrap() }),
        )
        .route("/node/info", get(info::node_info))
        .route("/ord/id/:id/inscription", get(ord::ord_inscription_id))
        .route(
          "/ord/number/:number/inscription",
          get(ord::ord_inscription_number),
        )
        .route("/ord/outpoint/:outpoint/info", get(ord::ord_outpoint))
        .route(
          "/ord/tx/:txid/inscriptions",
          get(ord::ord_txid_inscriptions),
        )
        .route(
          "/ord/block/:blockhash/inscriptions",
          get(ord::ord_block_inscriptions),
        )
        .route(
          "/ord/debug/bitmap/district/:number",
          get(ord::ord_debug_bitmap_district),
        )
        .route("/brc20/tick/:tick", get(brc20::brc20_tick_info))
        .route("/brc20/tick", get(brc20::brc20_all_tick_info))
        .route(
          "/brc20/tick/:tick/address/:address/balance",
          get(brc20::brc20_balance),
        )
        .route(
          "/brc20/address/:address/balance",
          get(brc20::brc20_all_balance),
        )
        .route(
          "/brc20/tick/:tick/address/:address/transferable",
          get(brc20::brc20_transferable),
        )
        .route(
          "/brc20/address/:address/transferable",
          get(brc20::brc20_all_transferable),
        )
        .route("/brc20/tx/:txid/events", get(brc20::brc20_tx_events))
        .route(
          "/brc20/block/:block_hash/events",
          get(brc20::brc20_block_events),
        );

      let api_router = Router::new().nest("/v1", api_v1_router);

      let router = Router::new()
        .route("/", get(Self::home))
        .route("/block/:query", get(Self::block))
        .route("/blockcount", get(Self::block_count))
        .route("/blockhash", get(Self::block_hash))
        .route("/blockhash/:height", get(Self::block_hash_from_height))
        .route("/blockheight", get(Self::block_height))
        .route("/blocks", get(Self::blocks))
        .route("/blocktime", get(Self::block_time))
        .route("/bounties", get(Self::bounties))
        .route("/children/:inscription_id", get(Self::children))
        .route(
          "/children/:inscription_id/:page",
          get(Self::children_paginated),
        )
        .route("/clock", get(Self::clock))
        .route("/collections", get(Self::collections))
        .route("/collections/:page", get(Self::collections_paginated))
        .route("/content/:inscription_id", get(Self::content))
        .route("/faq", get(Self::faq))
        .route("/favicon.ico", get(Self::favicon))
        .route("/feed.xml", get(Self::feed))
        .route("/input/:block/:transaction/:input", get(Self::input))
        .route("/inscription/:inscription_query", get(Self::inscription))
        .route("/inscriptions", get(Self::inscriptions))
        .route("/inscriptions/:page", get(Self::inscriptions_paginated))
        .route(
          "/inscriptions/block/:height",
          get(Self::inscriptions_in_block),
        )
        .route(
          "/inscriptions/block/:height/:page",
          get(Self::inscriptions_in_block_paginated),
        )
        .route("/install.sh", get(Self::install_script))
        .route("/ordinal/:sat", get(Self::ordinal))
        .route("/output/:output", get(Self::output))
        .route("/preview/:inscription_id", get(Self::preview))
        .route("/r/blockhash", get(Self::block_hash_json))
        .route(
          "/r/blockhash/:height",
          get(Self::block_hash_from_height_json),
        )
        .route("/r/blockheight", get(Self::block_height))
        .route("/r/blocktime", get(Self::block_time))
        .route("/r/children/:inscription_id", get(Self::children_recursive))
        .route(
          "/r/children/:inscription_id/:page",
          get(Self::children_recursive_paginated),
        )
        .route("/r/metadata/:inscription_id", get(Self::metadata))
        .route("/r/sat/:sat_number", get(Self::sat_inscriptions))
        .route(
          "/r/sat/:sat_number/:page",
          get(Self::sat_inscriptions_paginated),
        )
        .route(
          "/r/sat/:sat_number/at/:index",
          get(Self::sat_inscription_at_index),
        )
        .route("/range/:start/:end", get(Self::range))
        .route("/rare.txt", get(Self::rare_txt))
        .route("/rune/:rune", get(Self::rune))
        .route("/runes", get(Self::runes))
        .route("/sat/:sat", get(Self::sat))
        .route("/search", get(Self::search_by_query))
        .route("/search/*query", get(Self::search_by_path))
        .route("/static/*path", get(Self::static_asset))
        .route("/status", get(Self::status))
        .route("/tx/:txid", get(Self::transaction))
        .route("/tx/simulate/:txid", get(Self::simulate_tx))
        .route(
          "/tx/multiple_receipt/:txid",
          get(Self::confirm_or_pending_receipt),
        )
        .nest("/api", api_router)
        .layer(Extension(index))
        .layer(Extension(server_config.clone()))
        .layer(Extension(config))
        .layer(Extension(client))
        .layer(Extension(simulator_server))
        .layer(SetResponseHeaderLayer::if_not_present(
          header::CONTENT_SECURITY_POLICY,
          HeaderValue::from_static("default-src 'self'"),
        ))
        .layer(SetResponseHeaderLayer::overriding(
          header::STRICT_TRANSPORT_SECURITY,
          HeaderValue::from_static("max-age=31536000; includeSubDomains; preload"),
        ))
        .layer(
          CorsLayer::new()
            .allow_methods([http::Method::GET])
            .allow_origin(Any),
        )
        .layer(CompressionLayer::new())
        .with_state(server_config);

      match (self.http_port(), self.https_port()) {
        (Some(http_port), None) => {
          self
            .spawn(router, handle, http_port, SpawnConfig::Http)?
            .await??
        }
        (None, Some(https_port)) => {
          self
            .spawn(
              router,
              handle,
              https_port,
              SpawnConfig::Https(self.acceptor(&options)?),
            )?
            .await??
        }
        (Some(http_port), Some(https_port)) => {
          let http_spawn_config = if self.redirect_http_to_https {
            SpawnConfig::Redirect(if https_port == 443 {
              format!("https://{}", acme_domains[0])
            } else {
              format!("https://{}:{https_port}", acme_domains[0])
            })
          } else {
            SpawnConfig::Http
          };

          let (http_result, https_result) = tokio::join!(
            self.spawn(router.clone(), handle.clone(), http_port, http_spawn_config)?,
            self.spawn(
              router,
              handle,
              https_port,
              SpawnConfig::Https(self.acceptor(&options)?),
            )?
          );
          http_result.and(https_result)??;
        }
        (None, None) => unreachable!(),
      }

      Ok(Box::new(Empty {}) as Box<dyn Output>)
    })
  }

  fn spawn(
    &self,
    router: Router,
    handle: Handle,
    port: u16,
    config: SpawnConfig,
  ) -> Result<task::JoinHandle<io::Result<()>>> {
    let address = match &self.address {
      Some(address) => address.as_str(),
      None => {
        if cfg!(test) || integration_test() {
          "127.0.0.1"
        } else {
          "0.0.0.0"
        }
      }
    };

    let addr = (address, port)
      .to_socket_addrs()?
      .next()
      .ok_or_else(|| anyhow!("failed to get socket addrs"))?;

    if !integration_test() {
      eprintln!(
        "Listening on {}://{addr}",
        match config {
          SpawnConfig::Https(_) => "https",
          _ => "http",
        }
      );
    }

    Ok(tokio::spawn(async move {
      match config {
        SpawnConfig::Https(acceptor) => {
          axum_server::Server::bind(addr)
            .handle(handle)
            .acceptor(acceptor)
            .serve(router.into_make_service())
            .await
        }
        SpawnConfig::Redirect(destination) => {
          axum_server::Server::bind(addr)
            .handle(handle)
            .serve(
              Router::new()
                .fallback(Self::redirect_http_to_https)
                .layer(Extension(destination))
                .into_make_service(),
            )
            .await
        }
        SpawnConfig::Http => {
          axum_server::Server::bind(addr)
            .handle(handle)
            .serve(router.into_make_service())
            .await
        }
      }
    }))
  }

  fn acme_cache(acme_cache: Option<&PathBuf>, options: &Options) -> PathBuf {
    acme_cache
      .unwrap_or(&options.data_dir().join("acme-cache"))
      .to_path_buf()
  }

  fn acme_domains(&self) -> Result<Vec<String>> {
    if !self.acme_domain.is_empty() {
      Ok(self.acme_domain.clone())
    } else {
      Ok(vec![
        System::host_name().ok_or(anyhow!("no hostname found"))?
      ])
    }
  }

  fn http_port(&self) -> Option<u16> {
    if self.http || self.http_port.is_some() || (self.https_port.is_none() && !self.https) {
      Some(self.http_port.unwrap_or(80))
    } else {
      None
    }
  }

  fn https_port(&self) -> Option<u16> {
    if self.https || self.https_port.is_some() {
      Some(self.https_port.unwrap_or(443))
    } else {
      None
    }
  }

  fn acceptor(&self, options: &Options) -> Result<AxumAcceptor> {
    let config = AcmeConfig::new(self.acme_domains()?)
      .contact(&self.acme_contact)
      .cache_option(Some(DirCache::new(Self::acme_cache(
        self.acme_cache.as_ref(),
        options,
      ))))
      .directory(if cfg!(test) {
        LETS_ENCRYPT_STAGING_DIRECTORY
      } else {
        LETS_ENCRYPT_PRODUCTION_DIRECTORY
      });

    let mut state = config.state();

    let mut server_config = rustls::ServerConfig::builder()
      .with_no_client_auth()
      .with_cert_resolver(state.resolver());

    server_config.alpn_protocols = vec!["h2".into(), "http/1.1".into()];

    let acceptor = state.axum_acceptor(Arc::new(server_config));

    tokio::spawn(async move {
      while let Some(result) = state.next().await {
        match result {
          Ok(ok) => log::info!("ACME event: {:?}", ok),
          Err(err) => log::error!("ACME error: {:?}", err),
        }
      }
    });

    Ok(acceptor)
  }

  fn index_height(index: &Index) -> ServerResult<Height> {
    index.block_height()?.ok_or_not_found(|| "genesis block")
  }

  async fn clock(Extension(index): Extension<Arc<Index>>) -> ServerResult<Response> {
    Ok(
      (
        [(
          header::CONTENT_SECURITY_POLICY,
          HeaderValue::from_static("default-src 'unsafe-inline'"),
        )],
        ClockSvg::new(Self::index_height(&index)?),
      )
        .into_response(),
    )
  }

  async fn sat(
    Extension(server_config): Extension<Arc<ServerConfig>>,
    Extension(index): Extension<Arc<Index>>,
    Path(DeserializeFromStr(sat)): Path<DeserializeFromStr<Sat>>,
    AcceptJson(accept_json): AcceptJson,
  ) -> ServerResult<Response> {
    let inscriptions = index.get_inscription_ids_by_sat(sat)?;
    let satpoint = index.rare_sat_satpoint(sat)?.or_else(|| {
      inscriptions.first().and_then(|&first_inscription_id| {
        index
          .get_inscription_satpoint_by_id(first_inscription_id)
          .ok()
          .flatten()
      })
    });
    let blocktime = index.block_time(sat.height())?;
    Ok(if accept_json {
      Json(SatJson {
        number: sat.0,
        decimal: sat.decimal().to_string(),
        degree: sat.degree().to_string(),
        name: sat.name(),
        block: sat.height().0,
        cycle: sat.cycle(),
        epoch: sat.epoch().0,
        period: sat.period(),
        offset: sat.third(),
        rarity: sat.rarity(),
        percentile: sat.percentile(),
        satpoint,
        timestamp: blocktime.timestamp().timestamp(),
        inscriptions,
      })
      .into_response()
    } else {
      SatHtml {
        sat,
        satpoint,
        blocktime,
        inscriptions,
      }
      .page(server_config)
      .into_response()
    })
  }

  async fn ordinal(Path(sat): Path<String>) -> Redirect {
    Redirect::to(&format!("/sat/{sat}"))
  }

  async fn output(
    Extension(server_config): Extension<Arc<ServerConfig>>,
    Extension(index): Extension<Arc<Index>>,
    Path(outpoint): Path<OutPoint>,
    AcceptJson(accept_json): AcceptJson,
  ) -> ServerResult<Response> {
    let list = index.list(outpoint)?;

    let output = if outpoint == OutPoint::null() || outpoint == unbound_outpoint() {
      let mut value = 0;

      if let Some(List::Unspent(ranges)) = &list {
        for (start, end) in ranges {
          value += end - start;
        }
      }

      TxOut {
        value,
        script_pubkey: ScriptBuf::new(),
      }
    } else {
      index
        .get_transaction(outpoint.txid)?
        .ok_or_not_found(|| format!("output {outpoint}"))?
        .output
        .into_iter()
        .nth(outpoint.vout as usize)
        .ok_or_not_found(|| format!("output {outpoint}"))?
    };

    let inscriptions = index.get_inscriptions_on_output(outpoint)?;

    let runes = index.get_rune_balances_for_outpoint(outpoint)?;

    Ok(if accept_json {
      Json(OutputJson::new(
        outpoint,
        list,
        server_config.chain,
        output,
        inscriptions,
        runes
          .into_iter()
          .map(|(spaced_rune, pile)| (spaced_rune.rune, pile.amount))
          .collect(),
      ))
      .into_response()
    } else {
      OutputHtml {
        outpoint,
        inscriptions,
        list,
        chain: server_config.chain,
        output,
        runes,
      }
      .page(server_config)
      .into_response()
    })
  }

  async fn range(
    Extension(server_config): Extension<Arc<ServerConfig>>,
    Path((DeserializeFromStr(start), DeserializeFromStr(end))): Path<(
      DeserializeFromStr<Sat>,
      DeserializeFromStr<Sat>,
    )>,
  ) -> ServerResult<PageHtml<RangeHtml>> {
    match start.cmp(&end) {
      Ordering::Equal => Err(ServerError::BadRequest("empty range".to_string())),
      Ordering::Greater => Err(ServerError::BadRequest(
        "range start greater than range end".to_string(),
      )),
      Ordering::Less => Ok(RangeHtml { start, end }.page(server_config)),
    }
  }

  async fn rare_txt(Extension(index): Extension<Arc<Index>>) -> ServerResult<RareTxt> {
    Ok(RareTxt(index.rare_sat_satpoints()?))
  }

  async fn rune(
    Extension(server_config): Extension<Arc<ServerConfig>>,
    Extension(index): Extension<Arc<Index>>,
    Path(DeserializeFromStr(spaced_rune)): Path<DeserializeFromStr<SpacedRune>>,
    AcceptJson(accept_json): AcceptJson,
  ) -> ServerResult<Response> {
    if !index.has_rune_index() {
      return Err(ServerError::NotFound(
        "this server has no rune index".to_string(),
      ));
    }

    let (id, entry, parent) = index
      .rune(spaced_rune.rune)?
      .ok_or_not_found(|| format!("rune {spaced_rune}"))?;

    Ok(if accept_json {
      Json(RuneJson { entry, id, parent }).into_response()
    } else {
      RuneHtml { entry, id, parent }
        .page(server_config)
        .into_response()
    })
  }

  async fn runes(
    Extension(server_config): Extension<Arc<ServerConfig>>,
    Extension(index): Extension<Arc<Index>>,
    AcceptJson(accept_json): AcceptJson,
  ) -> ServerResult<Response> {
    Ok(if accept_json {
      Json(RunesJson {
        entries: index.runes()?,
      })
      .into_response()
    } else {
      RunesHtml {
        entries: index.runes()?,
      }
      .page(server_config)
      .into_response()
    })
  }

  async fn home(
    Extension(server_config): Extension<Arc<ServerConfig>>,
    Extension(index): Extension<Arc<Index>>,
  ) -> ServerResult<PageHtml<HomeHtml>> {
    Ok(
      HomeHtml {
        inscriptions: index.get_home_inscriptions()?,
      }
      .page(server_config),
    )
  }

  async fn blocks(
    Extension(server_config): Extension<Arc<ServerConfig>>,
    Extension(index): Extension<Arc<Index>>,
  ) -> ServerResult<PageHtml<BlocksHtml>> {
    let blocks = index.blocks(100)?;
    let mut featured_blocks = BTreeMap::new();
    for (height, hash) in blocks.iter().take(5) {
      let (inscriptions, _total_num) =
        index.get_highest_paying_inscriptions_in_block(*height, 8)?;

      featured_blocks.insert(*hash, inscriptions);
    }

    Ok(BlocksHtml::new(blocks, featured_blocks).page(server_config))
  }

  async fn install_script() -> Redirect {
    Redirect::to("https://raw.githubusercontent.com/ordinals/ord/master/install.sh")
  }

  async fn block(
    Extension(server_config): Extension<Arc<ServerConfig>>,
    Extension(index): Extension<Arc<Index>>,
    Path(DeserializeFromStr(query)): Path<DeserializeFromStr<BlockQuery>>,
    AcceptJson(accept_json): AcceptJson,
  ) -> ServerResult<Response> {
    let (block, height) = match query {
      BlockQuery::Height(height) => {
        let block = index
          .get_block_by_height(height)?
          .ok_or_not_found(|| format!("block {height}"))?;

        (block, height)
      }
      BlockQuery::Hash(hash) => {
        let info = index
          .block_header_info(hash)?
          .ok_or_not_found(|| format!("block {hash}"))?;

        let block = index
          .get_block_by_hash(hash)?
          .ok_or_not_found(|| format!("block {hash}"))?;

        (block, u32::try_from(info.height).unwrap())
      }
    };

    Ok(if accept_json {
      let inscriptions = index.get_inscriptions_in_block(height)?;
      Json(BlockJson::new(
        block,
        Height(height),
        Self::index_height(&index)?,
        inscriptions,
      ))
      .into_response()
    } else {
      let (featured_inscriptions, total_num) =
        index.get_highest_paying_inscriptions_in_block(height, 8)?;
      BlockHtml::new(
        block,
        Height(height),
        Self::index_height(&index)?,
        total_num,
        featured_inscriptions,
      )
      .page(server_config)
      .into_response()
    })
  }

  async fn transaction(
    Extension(server_config): Extension<Arc<ServerConfig>>,
    Extension(index): Extension<Arc<Index>>,
    Path(txid): Path<Txid>,
  ) -> ServerResult<PageHtml<TransactionHtml>> {
    let transaction = index
      .get_transaction(txid)?
      .ok_or_not_found(|| format!("transaction {txid}"))?;

    let inscription_count = index.inscription_count(txid)?;

    let blockhash = index.get_transaction_blockhash(txid)?;

    Ok(
      TransactionHtml {
        blockhash,
        transaction,
        txid,
        inscription_count,
        chain: server_config.chain,
        etching: index.get_etching(txid)?,
      }
      .page(server_config),
    )
  }

  async fn metadata(
    Extension(index): Extension<Arc<Index>>,
    Path(inscription_id): Path<InscriptionId>,
  ) -> ServerResult<Json<String>> {
    let metadata = index
      .get_inscription_by_id(inscription_id)?
      .ok_or_not_found(|| format!("inscription {inscription_id}"))?
      .metadata
      .ok_or_not_found(|| format!("inscription {inscription_id} metadata"))?;

    Ok(Json(hex::encode(metadata)))
  }

  async fn status(
    Extension(server_config): Extension<Arc<ServerConfig>>,
    Extension(index): Extension<Arc<Index>>,
    AcceptJson(accept_json): AcceptJson,
  ) -> ServerResult<Response> {
    Ok(if accept_json {
      Json(index.status()?).into_response()
    } else {
      index.status()?.page(server_config).into_response()
    })
  }

  async fn search_by_query(
    Extension(index): Extension<Arc<Index>>,
    Query(search): Query<Search>,
  ) -> ServerResult<Redirect> {
    Self::search(&index, &search.query).await
  }

  async fn search_by_path(
    Extension(index): Extension<Arc<Index>>,
    Path(search): Path<Search>,
  ) -> ServerResult<Redirect> {
    Self::search(&index, &search.query).await
  }

  async fn search(index: &Index, query: &str) -> ServerResult<Redirect> {
    Self::search_inner(index, query)
  }

  fn search_inner(index: &Index, query: &str) -> ServerResult<Redirect> {
    lazy_static! {
      static ref HASH: Regex = Regex::new(r"^[[:xdigit:]]{64}$").unwrap();
      static ref INSCRIPTION_ID: Regex = Regex::new(r"^[[:xdigit:]]{64}i\d+$").unwrap();
      static ref OUTPOINT: Regex = Regex::new(r"^[[:xdigit:]]{64}:\d+$").unwrap();
      static ref RUNE: Regex = Regex::new(r"^[A-Z•.]+$").unwrap();
      static ref RUNE_ID: Regex = Regex::new(r"^[0-9]+/[0-9]+$").unwrap();
    }

    let query = query.trim();

    if HASH.is_match(query) {
      if index.block_header(query.parse().unwrap())?.is_some() {
        Ok(Redirect::to(&format!("/block/{query}")))
      } else {
        Ok(Redirect::to(&format!("/tx/{query}")))
      }
    } else if OUTPOINT.is_match(query) {
      Ok(Redirect::to(&format!("/output/{query}")))
    } else if INSCRIPTION_ID.is_match(query) {
      Ok(Redirect::to(&format!("/inscription/{query}")))
    } else if RUNE.is_match(query) {
      Ok(Redirect::to(&format!("/rune/{query}")))
    } else if RUNE_ID.is_match(query) {
      let id = query
        .parse::<RuneId>()
        .map_err(|err| ServerError::BadRequest(err.to_string()))?;

      let rune = index.get_rune_by_id(id)?.ok_or_not_found(|| "rune ID")?;

      Ok(Redirect::to(&format!("/rune/{rune}")))
    } else {
      Ok(Redirect::to(&format!("/sat/{query}")))
    }
  }

  async fn favicon(user_agent: Option<TypedHeader<UserAgent>>) -> ServerResult<Response> {
    if user_agent
      .map(|user_agent| {
        user_agent.as_str().contains("Safari/")
          && !user_agent.as_str().contains("Chrome/")
          && !user_agent.as_str().contains("Chromium/")
      })
      .unwrap_or_default()
    {
      Ok(
        Self::static_asset(Path("/favicon.png".to_string()))
          .await
          .into_response(),
      )
    } else {
      Ok(
        (
          [(
            header::CONTENT_SECURITY_POLICY,
            HeaderValue::from_static("default-src 'unsafe-inline'"),
          )],
          Self::static_asset(Path("/favicon.svg".to_string())).await?,
        )
          .into_response(),
      )
    }
  }

  async fn feed(
    Extension(server_config): Extension<Arc<ServerConfig>>,
    Extension(index): Extension<Arc<Index>>,
  ) -> ServerResult<Response> {
    let mut builder = rss::ChannelBuilder::default();

    let chain = server_config.chain;
    match chain {
      Chain::Mainnet => builder.title("Inscriptions".to_string()),
      _ => builder.title(format!("Inscriptions – {chain:?}")),
    };

    builder.generator(Some("ord".to_string()));

    for (number, id) in index.get_feed_inscriptions(300)? {
      builder.item(
        rss::ItemBuilder::default()
          .title(Some(format!("Inscription {number}")))
          .link(Some(format!("/inscription/{id}")))
          .guid(Some(rss::Guid {
            value: format!("/inscription/{id}"),
            permalink: true,
          }))
          .build(),
      );
    }

    Ok(
      (
        [
          (header::CONTENT_TYPE, "application/rss+xml"),
          (
            header::CONTENT_SECURITY_POLICY,
            "default-src 'unsafe-inline'",
          ),
        ],
        builder.build().to_string(),
      )
        .into_response(),
    )
  }

  async fn static_asset(Path(path): Path<String>) -> ServerResult<Response> {
    let content = StaticAssets::get(if let Some(stripped) = path.strip_prefix('/') {
      stripped
    } else {
      &path
    })
    .ok_or_not_found(|| format!("asset {path}"))?;
    let body = body::boxed(body::Full::from(content.data));
    let mime = mime_guess::from_path(path).first_or_octet_stream();
    Ok(
      Response::builder()
        .header(header::CONTENT_TYPE, mime.as_ref())
        .body(body)
        .unwrap(),
    )
  }

  async fn block_count(Extension(index): Extension<Arc<Index>>) -> ServerResult<String> {
    Ok(index.block_count()?.to_string())
  }

  async fn block_height(Extension(index): Extension<Arc<Index>>) -> ServerResult<String> {
    Ok(
      index
        .block_height()?
        .ok_or_not_found(|| "blockheight")?
        .to_string(),
    )
  }

  async fn block_hash(Extension(index): Extension<Arc<Index>>) -> ServerResult<String> {
    Ok(
      index
        .block_hash(None)?
        .ok_or_not_found(|| "blockhash")?
        .to_string(),
    )
  }

  async fn block_hash_json(Extension(index): Extension<Arc<Index>>) -> ServerResult<Json<String>> {
    Ok(Json(
      index
        .block_hash(None)?
        .ok_or_not_found(|| "blockhash")?
        .to_string(),
    ))
  }

  async fn block_hash_from_height(
    Extension(index): Extension<Arc<Index>>,
    Path(height): Path<u32>,
  ) -> ServerResult<String> {
    Ok(
      index
        .block_hash(Some(height))?
        .ok_or_not_found(|| "blockhash")?
        .to_string(),
    )
  }

  async fn block_hash_from_height_json(
    Extension(index): Extension<Arc<Index>>,
    Path(height): Path<u32>,
  ) -> ServerResult<Json<String>> {
    Ok(Json(
      index
        .block_hash(Some(height))?
        .ok_or_not_found(|| "blockhash")?
        .to_string(),
    ))
  }

  async fn block_time(Extension(index): Extension<Arc<Index>>) -> ServerResult<String> {
    Ok(
      index
        .block_time(index.block_height()?.ok_or_not_found(|| "blocktime")?)?
        .unix_timestamp()
        .to_string(),
    )
  }

  async fn input(
    Extension(server_config): Extension<Arc<ServerConfig>>,
    Extension(index): Extension<Arc<Index>>,
    Path(path): Path<(u32, usize, usize)>,
  ) -> ServerResult<PageHtml<InputHtml>> {
    let not_found = || format!("input /{}/{}/{}", path.0, path.1, path.2);

    let block = index
      .get_block_by_height(path.0)?
      .ok_or_not_found(not_found)?;

    let transaction = block
      .txdata
      .into_iter()
      .nth(path.1)
      .ok_or_not_found(not_found)?;

    let input = transaction
      .input
      .into_iter()
      .nth(path.2)
      .ok_or_not_found(not_found)?;

    Ok(InputHtml { path, input }.page(server_config))
  }

  async fn faq() -> Redirect {
    Redirect::to("https://docs.ordinals.com/faq/")
  }

  async fn bounties() -> Redirect {
    Redirect::to("https://docs.ordinals.com/bounty/")
  }

  async fn content(
    Extension(index): Extension<Arc<Index>>,
    Extension(config): Extension<Arc<Config>>,
    Extension(server_config): Extension<Arc<ServerConfig>>,
    Path(inscription_id): Path<InscriptionId>,
    accept_encoding: AcceptEncoding,
  ) -> ServerResult<Response> {
    if config.is_hidden(inscription_id) {
      return Ok(PreviewUnknownHtml.into_response());
    }

    let mut inscription = index
      .get_inscription_by_id(inscription_id)?
      .ok_or_not_found(|| format!("inscription {inscription_id}"))?;

    if let Some(delegate) = inscription.delegate() {
      inscription = index
        .get_inscription_by_id(delegate)?
        .ok_or_not_found(|| format!("delegate {inscription_id}"))?
    }

    Ok(
      Self::content_response(inscription, accept_encoding, &server_config)?
        .ok_or_not_found(|| format!("inscription {inscription_id} content"))?
        .into_response(),
    )
  }

  fn content_response(
    inscription: Inscription,
    accept_encoding: AcceptEncoding,
    server_config: &ServerConfig,
  ) -> ServerResult<Option<(HeaderMap, Vec<u8>)>> {
    let mut headers = HeaderMap::new();

    match &server_config.csp_origin {
      None => {
        headers.insert(
          header::CONTENT_SECURITY_POLICY,
          HeaderValue::from_static("default-src 'self' 'unsafe-eval' 'unsafe-inline' data: blob:"),
        );
        headers.append(
          header::CONTENT_SECURITY_POLICY,
          HeaderValue::from_static("default-src *:*/content/ *:*/blockheight *:*/blockhash *:*/blockhash/ *:*/blocktime *:*/r/ 'unsafe-eval' 'unsafe-inline' data: blob:"),
        );
      }
      Some(origin) => {
        let csp = format!("default-src {origin}/content/ {origin}/blockheight {origin}/blockhash {origin}/blockhash/ {origin}/blocktime {origin}/r/ 'unsafe-eval' 'unsafe-inline' data: blob:");
        headers.insert(
          header::CONTENT_SECURITY_POLICY,
          HeaderValue::from_str(&csp).map_err(|err| ServerError::Internal(Error::from(err)))?,
        );
      }
    }

    headers.insert(
      header::CACHE_CONTROL,
      HeaderValue::from_static("public, max-age=31536000, immutable"),
    );

    headers.insert(
      header::CONTENT_TYPE,
      inscription
        .content_type()
        .and_then(|content_type| content_type.parse().ok())
        .unwrap_or(HeaderValue::from_static("application/octet-stream")),
    );

    if let Some(content_encoding) = inscription.content_encoding() {
      if accept_encoding.is_acceptable(&content_encoding) {
        headers.insert(header::CONTENT_ENCODING, content_encoding);
      } else if server_config.decompress && content_encoding == "br" {
        let Some(body) = inscription.into_body() else {
          return Ok(None);
        };

        let mut decompressed = Vec::new();

        Decompressor::new(body.as_slice(), 4096)
          .read_to_end(&mut decompressed)
          .map_err(|err| ServerError::Internal(err.into()))?;

        return Ok(Some((headers, decompressed)));
      } else {
        return Err(ServerError::NotAcceptable {
          accept_encoding,
          content_encoding,
        });
      }
    }

    let Some(body) = inscription.into_body() else {
      return Ok(None);
    };

    Ok(Some((headers, body)))
  }

  async fn preview(
    Extension(index): Extension<Arc<Index>>,
    Extension(config): Extension<Arc<Config>>,
    Extension(server_config): Extension<Arc<ServerConfig>>,
    Path(inscription_id): Path<InscriptionId>,
    accept_encoding: AcceptEncoding,
  ) -> ServerResult<Response> {
    if config.is_hidden(inscription_id) {
      return Ok(PreviewUnknownHtml.into_response());
    }

    let mut inscription = index
      .get_inscription_by_id(inscription_id)?
      .ok_or_not_found(|| format!("inscription {inscription_id}"))?;

    if let Some(delegate) = inscription.delegate() {
      inscription = index
        .get_inscription_by_id(delegate)?
        .ok_or_not_found(|| format!("delegate {inscription_id}"))?
    }

    match inscription.media() {
      Media::Audio => Ok(PreviewAudioHtml { inscription_id }.into_response()),
      Media::Code(language) => Ok(
        (
          [(
            header::CONTENT_SECURITY_POLICY,
            "script-src-elem 'self' https://cdn.jsdelivr.net",
          )],
          PreviewCodeHtml {
            inscription_id,
            language,
          },
        )
          .into_response(),
      ),
      Media::Font => Ok(
        (
          [(
            header::CONTENT_SECURITY_POLICY,
            "script-src-elem 'self'; style-src 'self' 'unsafe-inline';",
          )],
          PreviewFontHtml { inscription_id },
        )
          .into_response(),
      ),
      Media::Iframe => Ok(
        Self::content_response(inscription, accept_encoding, &server_config)?
          .ok_or_not_found(|| format!("inscription {inscription_id} content"))?
          .into_response(),
      ),
      Media::Image => Ok(
        (
          [(
            header::CONTENT_SECURITY_POLICY,
            "default-src 'self' 'unsafe-inline'",
          )],
          PreviewImageHtml { inscription_id },
        )
          .into_response(),
      ),
      Media::Markdown => Ok(
        (
          [(
            header::CONTENT_SECURITY_POLICY,
            "script-src-elem 'self' https://cdn.jsdelivr.net",
          )],
          PreviewMarkdownHtml { inscription_id },
        )
          .into_response(),
      ),
      Media::Model => Ok(
        (
          [(
            header::CONTENT_SECURITY_POLICY,
            "script-src-elem 'self' https://ajax.googleapis.com",
          )],
          PreviewModelHtml { inscription_id },
        )
          .into_response(),
      ),
      Media::Pdf => Ok(
        (
          [(
            header::CONTENT_SECURITY_POLICY,
            "script-src-elem 'self' https://cdn.jsdelivr.net",
          )],
          PreviewPdfHtml { inscription_id },
        )
          .into_response(),
      ),
      Media::Text => Ok(PreviewTextHtml { inscription_id }.into_response()),
      Media::Unknown => Ok(PreviewUnknownHtml.into_response()),
      Media::Video => Ok(PreviewVideoHtml { inscription_id }.into_response()),
    }
  }

  async fn inscription(
    Extension(server_config): Extension<Arc<ServerConfig>>,
    Extension(index): Extension<Arc<Index>>,
    Path(DeserializeFromStr(query)): Path<DeserializeFromStr<InscriptionQuery>>,
    AcceptJson(accept_json): AcceptJson,
  ) -> ServerResult<Response> {
    let info =
      Index::inscription_info(&index, query)?.ok_or_not_found(|| format!("inscription {query}"))?;

    Ok(if accept_json {
      Json(InscriptionJson {
        inscription_id: info.entry.id,
        charms: Charm::ALL
          .iter()
          .filter(|charm| charm.is_set(info.charms))
          .map(|charm| charm.title().into())
          .collect(),
        children: info.children,
        inscription_number: info.entry.inscription_number,
        genesis_height: info.entry.height,
        parent: info.parent,
        genesis_fee: info.entry.fee,
        output_value: info.output.as_ref().map(|o| o.value),
        address: info
          .output
          .as_ref()
          .and_then(|o| {
            server_config
              .chain
              .address_from_script(&o.script_pubkey)
              .ok()
          })
          .map(|address| address.to_string()),
        sat: info.entry.sat,
        satpoint: info.satpoint,
        content_type: info.inscription.content_type().map(|s| s.to_string()),
        content_length: info.inscription.content_length(),
        timestamp: timestamp(info.entry.timestamp).timestamp(),
        previous: info.previous,
        next: info.next,
        rune: info.rune,
      })
      .into_response()
    } else {
      InscriptionHtml {
        chain: server_config.chain,
        charms: info.charms,
        children: info.children,
        genesis_fee: info.entry.fee,
        genesis_height: info.entry.height,
        inscription: info.inscription,
        inscription_id: info.entry.id,
        inscription_number: info.entry.inscription_number,
        next: info.next,
        output: info.output,
        parent: info.parent,
        previous: info.previous,
        rune: info.rune,
        sat: info.entry.sat,
        satpoint: info.satpoint,
        timestamp: timestamp(info.entry.timestamp),
      }
      .page(server_config)
      .into_response()
    })
  }

  async fn collections(
    Extension(server_config): Extension<Arc<ServerConfig>>,
    Extension(index): Extension<Arc<Index>>,
  ) -> ServerResult<Response> {
    Self::collections_paginated(Extension(server_config), Extension(index), Path(0)).await
  }

  async fn collections_paginated(
    Extension(server_config): Extension<Arc<ServerConfig>>,
    Extension(index): Extension<Arc<Index>>,
    Path(page_index): Path<usize>,
  ) -> ServerResult<Response> {
    let (collections, more_collections) = index.get_collections_paginated(100, page_index)?;

    let prev = page_index.checked_sub(1);

    let next = more_collections.then_some(page_index + 1);

    Ok(
      CollectionsHtml {
        inscriptions: collections,
        prev,
        next,
      }
      .page(server_config)
      .into_response(),
    )
  }

  async fn children(
    Extension(server_config): Extension<Arc<ServerConfig>>,
    Extension(index): Extension<Arc<Index>>,
    Path(inscription_id): Path<InscriptionId>,
  ) -> ServerResult<Response> {
    Self::children_paginated(
      Extension(server_config),
      Extension(index),
      Path((inscription_id, 0)),
    )
    .await
  }

  async fn children_paginated(
    Extension(server_config): Extension<Arc<ServerConfig>>,
    Extension(index): Extension<Arc<Index>>,
    Path((parent, page)): Path<(InscriptionId, usize)>,
  ) -> ServerResult<Response> {
    let entry = index
      .get_inscription_entry(parent)?
      .ok_or_not_found(|| format!("inscription {parent}"))?;

    let parent_number = entry.inscription_number;

    let (children, more_children) =
      index.get_children_by_sequence_number_paginated(entry.sequence_number, 100, page)?;

    let prev_page = page.checked_sub(1);

    let next_page = more_children.then_some(page + 1);

    Ok(
      ChildrenHtml {
        parent,
        parent_number,
        children,
        prev_page,
        next_page,
      }
      .page(server_config)
      .into_response(),
    )
  }

  async fn children_recursive(
    Extension(index): Extension<Arc<Index>>,
    Path(inscription_id): Path<InscriptionId>,
  ) -> ServerResult<Response> {
    Self::children_recursive_paginated(Extension(index), Path((inscription_id, 0))).await
  }

  async fn children_recursive_paginated(
    Extension(index): Extension<Arc<Index>>,
    Path((parent, page)): Path<(InscriptionId, usize)>,
  ) -> ServerResult<Response> {
    let parent_sequence_number = index
      .get_inscription_entry(parent)?
      .ok_or_not_found(|| format!("inscription {parent}"))?
      .sequence_number;

    let (ids, more) =
      index.get_children_by_sequence_number_paginated(parent_sequence_number, 100, page)?;

    Ok(Json(ChildrenJson { ids, more, page }).into_response())
  }

  async fn inscriptions(
    Extension(server_config): Extension<Arc<ServerConfig>>,
    Extension(index): Extension<Arc<Index>>,
    accept_json: AcceptJson,
  ) -> ServerResult<Response> {
    Self::inscriptions_paginated(
      Extension(server_config),
      Extension(index),
      Path(0),
      accept_json,
    )
    .await
  }

  async fn inscriptions_paginated(
    Extension(server_config): Extension<Arc<ServerConfig>>,
    Extension(index): Extension<Arc<Index>>,
    Path(page_index): Path<usize>,
    AcceptJson(accept_json): AcceptJson,
  ) -> ServerResult<Response> {
    let (inscriptions, more_inscriptions) = index.get_inscriptions_paginated(100, page_index)?;

    let prev = page_index.checked_sub(1);

    let next = more_inscriptions.then_some(page_index + 1);

    Ok(if accept_json {
      Json(InscriptionsJson {
        inscriptions,
        page_index,
        more: more_inscriptions,
      })
      .into_response()
    } else {
      InscriptionsHtml {
        inscriptions,
        next,
        prev,
      }
      .page(server_config)
      .into_response()
    })
  }

  async fn inscriptions_in_block(
    Extension(server_config): Extension<Arc<ServerConfig>>,
    Extension(index): Extension<Arc<Index>>,
    Path(block_height): Path<u32>,
    AcceptJson(accept_json): AcceptJson,
  ) -> ServerResult<Response> {
    Self::inscriptions_in_block_paginated(
      Extension(server_config),
      Extension(index),
      Path((block_height, 0)),
      AcceptJson(accept_json),
    )
    .await
  }

  async fn inscriptions_in_block_paginated(
    Extension(server_config): Extension<Arc<ServerConfig>>,
    Extension(index): Extension<Arc<Index>>,
    Path((block_height, page_index)): Path<(u32, usize)>,
    AcceptJson(accept_json): AcceptJson,
  ) -> ServerResult<Response> {
    let page_size = 100;

    let mut inscriptions = index
      .get_inscriptions_in_block(block_height)?
      .into_iter()
      .skip(page_index.saturating_mul(page_size))
      .take(page_size.saturating_add(1))
      .collect::<Vec<InscriptionId>>();

    let more = inscriptions.len() > page_size;

    if more {
      inscriptions.pop();
    }

    Ok(if accept_json {
      Json(InscriptionsJson {
        inscriptions,
        page_index,
        more,
      })
      .into_response()
    } else {
      InscriptionsBlockHtml::new(
        block_height,
        index.block_height()?.unwrap_or(Height(0)).n(),
        inscriptions,
        more,
        page_index,
      )?
      .page(server_config)
      .into_response()
    })
  }

  async fn sat_inscriptions(
    Extension(index): Extension<Arc<Index>>,
    Path(sat): Path<u64>,
  ) -> ServerResult<Json<SatInscriptionsJson>> {
    Self::sat_inscriptions_paginated(Extension(index), Path((sat, 0))).await
  }

  async fn sat_inscriptions_paginated(
    Extension(index): Extension<Arc<Index>>,
    Path((sat, page)): Path<(u64, u64)>,
  ) -> ServerResult<Json<SatInscriptionsJson>> {
    if !index.has_sat_index() {
      return Err(ServerError::NotFound(
        "this server has no sat index".to_string(),
      ));
    }

    let (ids, more) = index.get_inscription_ids_by_sat_paginated(Sat(sat), 100, page)?;

    Ok(Json(SatInscriptionsJson { ids, more, page }))
  }

  async fn sat_inscription_at_index(
    Extension(index): Extension<Arc<Index>>,
    Path((DeserializeFromStr(sat), inscription_index)): Path<(DeserializeFromStr<Sat>, isize)>,
  ) -> ServerResult<Json<SatInscriptionJson>> {
    if !index.has_sat_index() {
      return Err(ServerError::NotFound(
        "this server has no sat index".to_string(),
      ));
    }

    let id = index.get_inscription_id_by_sat_indexed(sat, inscription_index)?;

    Ok(Json(SatInscriptionJson { id }))
  }

  async fn redirect_http_to_https(
    Extension(mut destination): Extension<String>,
    uri: Uri,
  ) -> Redirect {
    if let Some(path_and_query) = uri.path_and_query() {
      destination.push_str(path_and_query.as_str());
    }

    Redirect::to(&destination)
  }

  async fn simulate_tx(
    Extension(client): Extension<Arc<Client>>,
    Extension(simulator): Extension<Option<SimulatorServer>>,
    Path(tx_id): Path<Txid>,
<<<<<<< HEAD
  ) -> ServerResult<Json<ExecuteTxResponse>> {
=======
  ) -> ApiResult<TxEvents> {
>>>>>>> 870b1e47
    if simulator.is_none() {


      return Err( ApiError::Internal("simulator not enabled".to_string()));
    }

    let tx = client.get_raw_transaction(&tx_id, None);
    if tx.is_err() {
      return Err(ApiError::NotFound("tx not found".to_string()));
    }

    match simulator.unwrap().execute_tx(tx.as_ref().unwrap(), false) {
      Ok(data) => {
        Ok(Json(ApiResponse::ok(TxEvents {
          txid: tx_id.to_string(),
          events: data.iter().map(|e| e.into()).collect(),
        }))) },
      Err(err) => Err(ApiError::Internal(err.to_string())),
    }
  }

  async fn confirm_or_pending_receipt(
    Extension(index): Extension<Arc<Index>>,
    Extension(simulator): Extension<Option<SimulatorServer>>,
    Path(tx_id): Path<Txid>,
  ) -> ServerResult<Json<MultipleReceipt>> {
    let pending_receipt = simulator
      .unwrap()
      .get_receipt(tx_id.clone())
      .unwrap_or(Vec::new());
    let confirm_receipt = index
      .brc20_get_tx_events_by_txid(&tx_id)
      .unwrap_or(Some(Vec::new()));
    let receipt = MultipleReceipt {
      confirm: confirm_receipt,
      pending: Some(pending_receipt),
    };

    Ok(Json(receipt))
  }
}

#[derive(Serialize, Deserialize)]
struct MultipleReceipt {
  pub confirm: Option<Vec<crate::okx::datastore::brc20::Receipt>>,
  pub pending: Option<Vec<crate::okx::datastore::brc20::Receipt>>,
}

#[cfg(test)]
mod tests {
  use {
    super::*,
    crate::runes::{Edict, Etching, Rune, Runestone},
    reqwest::Url,
    serde::de::DeserializeOwned,
    std::net::TcpListener,
  };

  const RUNE: u128 = 99246114928149462;

  struct TestServer {
    bitcoin_rpc_server: test_bitcoincore_rpc::Handle,
    index: Arc<Index>,
    ord_server_handle: Handle,
    url: Url,
    #[allow(unused)]
    tempdir: TempDir,
  }

  impl TestServer {
    fn new() -> Self {
      Self::new_with_args(&[], &[])
    }

    fn new_with_sat_index() -> Self {
      Self::new_with_args(&["--index-sats"], &[])
    }

    fn new_with_args(ord_args: &[&str], server_args: &[&str]) -> Self {
      Self::new_server(test_bitcoincore_rpc::spawn(), None, ord_args, server_args)
    }

    fn new_with_regtest() -> Self {
      Self::new_server(
        test_bitcoincore_rpc::builder()
          .network(bitcoin::network::constants::Network::Regtest)
          .build(),
        None,
        &["--chain", "regtest"],
        &[],
      )
    }

    fn new_with_regtest_with_json_api() -> Self {
      Self::new_server(
        test_bitcoincore_rpc::builder()
          .network(bitcoin::network::constants::Network::Regtest)
          .build(),
        None,
        &["--chain", "regtest"],
        &["--enable-json-api"],
      )
    }

    fn new_with_regtest_with_index_sats() -> Self {
      Self::new_server(
        test_bitcoincore_rpc::builder()
          .network(bitcoin::Network::Regtest)
          .build(),
        None,
        &["--chain", "regtest", "--index-sats"],
        &[],
      )
    }

    fn new_with_regtest_with_index_runes() -> Self {
      Self::new_server(
        test_bitcoincore_rpc::builder()
          .network(bitcoin::Network::Regtest)
          .build(),
        None,
        &["--chain", "regtest", "--index-runes"],
        &["--enable-json-api"],
      )
    }

    fn new_with_bitcoin_rpc_server_and_config(
      bitcoin_rpc_server: test_bitcoincore_rpc::Handle,
      config: String,
    ) -> Self {
      Self::new_server(bitcoin_rpc_server, Some(config), &[], &[])
    }

    fn new_server(
      bitcoin_rpc_server: test_bitcoincore_rpc::Handle,
      config: Option<String>,
      ord_args: &[&str],
      server_args: &[&str],
    ) -> Self {
      let tempdir = TempDir::new().unwrap();

      let cookiefile = tempdir.path().join("cookie");

      fs::write(&cookiefile, "username:password").unwrap();

      let port = TcpListener::bind("127.0.0.1:0")
        .unwrap()
        .local_addr()
        .unwrap()
        .port();

      let url = Url::parse(&format!("http://127.0.0.1:{port}")).unwrap();

      let config_args = match config {
        Some(config) => {
          let config_path = tempdir.path().join("ord.yaml");
          fs::write(&config_path, config).unwrap();
          format!("--config {}", config_path.display())
        }
        None => "".to_string(),
      };

      let (options, server) = parse_server_args(&format!(
        "ord --rpc-url {} --cookie-file {} --data-dir {} {config_args} {} server --http-port {} --address 127.0.0.1 {}",
        bitcoin_rpc_server.url(),
        cookiefile.to_str().unwrap(),
        tempdir.path().to_str().unwrap(),
        ord_args.join(" "),
        port,
        server_args.join(" "),
      ));

      let index = Arc::new(Index::open(&options).unwrap());
      let ord_server_handle = Handle::new();

      {
        let index = index.clone();
        let ord_server_handle = ord_server_handle.clone();
        thread::spawn(|| server.run(options, index, ord_server_handle).unwrap());
      }

      while index.statistic(crate::index::Statistic::Commits) == 0 {
        thread::sleep(Duration::from_millis(25));
      }

      let client = reqwest::blocking::Client::builder()
        .redirect(reqwest::redirect::Policy::none())
        .build()
        .unwrap();

      for i in 0.. {
        match client.get(format!("http://127.0.0.1:{port}/status")).send() {
          Ok(_) => break,
          Err(err) => {
            if i == 400 {
              panic!("server failed to start: {err}");
            }
          }
        }

        thread::sleep(Duration::from_millis(25));
      }

      Self {
        bitcoin_rpc_server,
        index,
        ord_server_handle,
        tempdir,
        url,
      }
    }

    fn get(&self, path: impl AsRef<str>) -> reqwest::blocking::Response {
      if let Err(error) = self.index.update() {
        log::error!("{error}");
      }
      reqwest::blocking::get(self.join_url(path.as_ref())).unwrap()
    }

    pub(crate) fn get_json<T: DeserializeOwned>(&self, path: impl AsRef<str>) -> T {
      if let Err(error) = self.index.update() {
        log::error!("{error}");
      }

      let client = reqwest::blocking::Client::new();

      let response = client
        .get(self.join_url(path.as_ref()))
        .header(reqwest::header::ACCEPT, "application/json")
        .send()
        .unwrap();

      assert_eq!(response.status(), StatusCode::OK);

      response.json().unwrap()
    }

    fn join_url(&self, url: &str) -> Url {
      self.url.join(url).unwrap()
    }

    fn assert_response(&self, path: impl AsRef<str>, status: StatusCode, expected_response: &str) {
      let response = self.get(path);
      assert_eq!(response.status(), status, "{}", response.text().unwrap());
      pretty_assert_eq!(response.text().unwrap(), expected_response);
    }

    #[track_caller]
    fn assert_response_regex(
      &self,
      path: impl AsRef<str>,
      status: StatusCode,
      regex: impl AsRef<str>,
    ) {
      let response = self.get(path);
      assert_eq!(response.status(), status);
      assert_regex_match!(response.text().unwrap(), regex.as_ref());
    }

    fn assert_response_csp(
      &self,
      path: impl AsRef<str>,
      status: StatusCode,
      content_security_policy: &str,
      regex: impl AsRef<str>,
    ) {
      let response = self.get(path);
      assert_eq!(response.status(), status);
      assert_eq!(
        response
          .headers()
          .get(header::CONTENT_SECURITY_POLICY,)
          .unwrap(),
        content_security_policy
      );
      assert_regex_match!(response.text().unwrap(), regex.as_ref());
    }

    #[track_caller]
    fn assert_redirect(&self, path: &str, location: &str) {
      let response = reqwest::blocking::Client::builder()
        .redirect(reqwest::redirect::Policy::none())
        .build()
        .unwrap()
        .get(self.join_url(path))
        .send()
        .unwrap();

      assert_eq!(response.status(), StatusCode::SEE_OTHER);
      assert_eq!(response.headers().get(header::LOCATION).unwrap(), location);
    }

    fn mine_blocks(&self, n: u64) -> Vec<bitcoin::Block> {
      let blocks = self.bitcoin_rpc_server.mine_blocks(n);
      self.index.update().unwrap();
      blocks
    }

    fn mine_blocks_with_subsidy(&self, n: u64, subsidy: u64) -> Vec<Block> {
      let blocks = self.bitcoin_rpc_server.mine_blocks_with_subsidy(n, subsidy);
      self.index.update().unwrap();
      blocks
    }
  }

  impl Drop for TestServer {
    fn drop(&mut self) {
      self.ord_server_handle.shutdown();
    }
  }

  fn parse_server_args(args: &str) -> (Options, Server) {
    match Arguments::try_parse_from(args.split_whitespace()) {
      Ok(arguments) => match arguments.subcommand {
        Subcommand::Server(server) => (arguments.options, server),
        subcommand => panic!("unexpected subcommand: {subcommand:?}"),
      },
      Err(err) => panic!("error parsing arguments: {err}"),
    }
  }

  #[test]
  fn http_and_https_port_dont_conflict() {
    parse_server_args(
      "ord server --http-port 0 --https-port 0 --acme-cache foo --acme-contact bar --acme-domain baz",
    );
  }

  #[test]
  fn http_port_defaults_to_80() {
    assert_eq!(parse_server_args("ord server").1.http_port(), Some(80));
  }

  #[test]
  fn https_port_defaults_to_none() {
    assert_eq!(parse_server_args("ord server").1.https_port(), None);
  }

  #[test]
  fn https_sets_https_port_to_443() {
    assert_eq!(
      parse_server_args("ord server --https --acme-cache foo --acme-contact bar --acme-domain baz")
        .1
        .https_port(),
      Some(443)
    );
  }

  #[test]
  fn https_disables_http() {
    assert_eq!(
      parse_server_args("ord server --https --acme-cache foo --acme-contact bar --acme-domain baz")
        .1
        .http_port(),
      None
    );
  }

  #[test]
  fn https_port_disables_http() {
    assert_eq!(
      parse_server_args(
        "ord server --https-port 433 --acme-cache foo --acme-contact bar --acme-domain baz"
      )
      .1
      .http_port(),
      None
    );
  }

  #[test]
  fn https_port_sets_https_port() {
    assert_eq!(
      parse_server_args(
        "ord server --https-port 1000 --acme-cache foo --acme-contact bar --acme-domain baz"
      )
      .1
      .https_port(),
      Some(1000)
    );
  }

  #[test]
  fn http_with_https_leaves_http_enabled() {
    assert_eq!(
      parse_server_args(
        "ord server --https --http --acme-cache foo --acme-contact bar --acme-domain baz"
      )
      .1
      .http_port(),
      Some(80)
    );
  }

  #[test]
  fn http_with_https_leaves_https_enabled() {
    assert_eq!(
      parse_server_args(
        "ord server --https --http --acme-cache foo --acme-contact bar --acme-domain baz"
      )
      .1
      .https_port(),
      Some(443)
    );
  }

  #[test]
  fn acme_contact_accepts_multiple_values() {
    assert!(Arguments::try_parse_from([
      "ord",
      "server",
      "--address",
      "127.0.0.1",
      "--http-port",
      "0",
      "--acme-contact",
      "foo",
      "--acme-contact",
      "bar"
    ])
    .is_ok());
  }

  #[test]
  fn acme_domain_accepts_multiple_values() {
    assert!(Arguments::try_parse_from([
      "ord",
      "server",
      "--address",
      "127.0.0.1",
      "--http-port",
      "0",
      "--acme-domain",
      "foo",
      "--acme-domain",
      "bar"
    ])
    .is_ok());
  }

  #[test]
  fn acme_cache_defaults_to_data_dir() {
    let arguments = Arguments::try_parse_from(["ord", "--data-dir", "foo", "server"]).unwrap();
    let acme_cache = Server::acme_cache(None, &arguments.options)
      .display()
      .to_string();
    assert!(
      acme_cache.contains(if cfg!(windows) {
        r"foo\acme-cache"
      } else {
        "foo/acme-cache"
      }),
      "{acme_cache}"
    )
  }

  #[test]
  fn acme_cache_flag_is_respected() {
    let arguments =
      Arguments::try_parse_from(["ord", "--data-dir", "foo", "server", "--acme-cache", "bar"])
        .unwrap();
    let acme_cache = Server::acme_cache(Some(&"bar".into()), &arguments.options)
      .display()
      .to_string();
    assert_eq!(acme_cache, "bar")
  }

  #[test]
  fn acme_domain_defaults_to_hostname() {
    let (_, server) = parse_server_args("ord server");
    assert_eq!(
      server.acme_domains().unwrap(),
      &[System::host_name().unwrap()]
    );
  }

  #[test]
  fn acme_domain_flag_is_respected() {
    let (_, server) = parse_server_args("ord server --acme-domain example.com");
    assert_eq!(server.acme_domains().unwrap(), &["example.com"]);
  }

  #[test]
  fn install_sh_redirects_to_github() {
    TestServer::new().assert_redirect(
      "/install.sh",
      "https://raw.githubusercontent.com/ordinals/ord/master/install.sh",
    );
  }

  #[test]
  fn ordinal_redirects_to_sat() {
    TestServer::new().assert_redirect("/ordinal/0", "/sat/0");
  }

  #[test]
  fn bounties_redirects_to_docs_site() {
    TestServer::new().assert_redirect("/bounties", "https://docs.ordinals.com/bounty/");
  }

  #[test]
  fn faq_redirects_to_docs_site() {
    TestServer::new().assert_redirect("/faq", "https://docs.ordinals.com/faq/");
  }

  #[test]
  fn search_by_query_returns_sat() {
    TestServer::new().assert_redirect("/search?query=0", "/sat/0");
  }

  #[test]
  fn search_by_query_returns_rune() {
    TestServer::new().assert_redirect("/search?query=ABCD", "/rune/ABCD");
  }

  #[test]
  fn search_by_query_returns_spaced_rune() {
    TestServer::new().assert_redirect("/search?query=AB•CD", "/rune/AB•CD");
  }

  #[test]
  fn search_by_query_returns_inscription() {
    TestServer::new().assert_redirect(
      "/search?query=0000000000000000000000000000000000000000000000000000000000000000i0",
      "/inscription/0000000000000000000000000000000000000000000000000000000000000000i0",
    );
  }

  #[test]
  fn search_is_whitespace_insensitive() {
    TestServer::new().assert_redirect("/search/ 0 ", "/sat/0");
  }

  #[test]
  fn search_by_path_returns_sat() {
    TestServer::new().assert_redirect("/search/0", "/sat/0");
  }

  #[test]
  fn search_for_blockhash_returns_block() {
    TestServer::new().assert_redirect(
      "/search/000000000019d6689c085ae165831e934ff763ae46a2a6c172b3f1b60a8ce26f",
      "/block/000000000019d6689c085ae165831e934ff763ae46a2a6c172b3f1b60a8ce26f",
    );
  }

  #[test]
  fn search_for_txid_returns_transaction() {
    TestServer::new().assert_redirect(
      "/search/0000000000000000000000000000000000000000000000000000000000000000",
      "/tx/0000000000000000000000000000000000000000000000000000000000000000",
    );
  }

  #[test]
  fn search_for_outpoint_returns_output() {
    TestServer::new().assert_redirect(
      "/search/0000000000000000000000000000000000000000000000000000000000000000:0",
      "/output/0000000000000000000000000000000000000000000000000000000000000000:0",
    );
  }

  #[test]
  fn search_for_inscription_id_returns_inscription() {
    TestServer::new().assert_redirect(
      "/search/0000000000000000000000000000000000000000000000000000000000000000i0",
      "/inscription/0000000000000000000000000000000000000000000000000000000000000000i0",
    );
  }

  #[test]
  fn search_by_path_returns_rune() {
    TestServer::new().assert_redirect("/search/ABCD", "/rune/ABCD");
  }

  #[test]
  fn search_by_path_returns_spaced_rune() {
    TestServer::new().assert_redirect("/search/AB•CD", "/rune/AB•CD");
  }

  #[test]
  fn search_by_rune_id_returns_rune() {
    let server = TestServer::new_with_regtest_with_index_runes();

    server.mine_blocks(1);

    let rune = Rune(RUNE);

    server.assert_response_regex(format!("/rune/{rune}"), StatusCode::NOT_FOUND, ".*");

    server.bitcoin_rpc_server.broadcast_tx(TransactionTemplate {
      inputs: &[(1, 0, 0, inscription("text/plain", "hello").to_witness())],
      op_return: Some(
        Runestone {
          edicts: vec![Edict {
            id: 0,
            amount: u128::max_value(),
            output: 0,
          }],
          etching: Some(Etching {
            rune: Some(rune),
            ..Default::default()
          }),
          ..Default::default()
        }
        .encipher(),
      ),
      ..Default::default()
    });

    server.mine_blocks(1);

    server.assert_redirect("/search/2/1", "/rune/AAAAAAAAAAAAA");
    server.assert_redirect("/search?query=2/1", "/rune/AAAAAAAAAAAAA");

    server.assert_response_regex("/rune/100/200", StatusCode::NOT_FOUND, ".*");

    server.assert_response_regex(
      "/search/100000000000000000000/200000000000000000",
      StatusCode::BAD_REQUEST,
      ".*",
    );
  }

  #[test]
  fn runes_are_displayed_on_runes_page() {
    let server = TestServer::new_with_regtest_with_index_runes();

    server.mine_blocks(1);

    server.assert_response_regex(
      "/runes",
      StatusCode::OK,
      ".*<title>Runes</title>.*<h1>Runes</h1>\n<ul>\n</ul>.*",
    );

    let txid = server.bitcoin_rpc_server.broadcast_tx(TransactionTemplate {
      inputs: &[(1, 0, 0, Witness::new())],
      op_return: Some(
        Runestone {
          edicts: vec![Edict {
            id: 0,
            amount: u128::max_value(),
            output: 0,
          }],
          etching: Some(Etching {
            rune: Some(Rune(RUNE)),
            ..Default::default()
          }),
          ..Default::default()
        }
        .encipher(),
      ),
      ..Default::default()
    });

    server.mine_blocks(1);

    let id = RuneId {
      height: 2,
      index: 1,
    };

    assert_eq!(
      server.index.runes().unwrap(),
      [(
        id,
        RuneEntry {
          etching: txid,
          rune: Rune(RUNE),
          supply: u128::max_value(),
          timestamp: 2,
          ..Default::default()
        }
      )]
    );

    assert_eq!(
      server.index.get_rune_balances().unwrap(),
      [(OutPoint { txid, vout: 0 }, vec![(id, u128::max_value())])]
    );

    server.assert_response_regex(
      "/runes",
      StatusCode::OK,
      ".*<title>Runes</title>.*
<h1>Runes</h1>
<ul>
  <li><a href=/rune/AAAAAAAAAAAAA>AAAAAAAAAAAAA</a></li>
</ul>.*",
    );
  }

  #[test]
  fn runes_are_displayed_on_rune_page() {
    let server = TestServer::new_with_regtest_with_index_runes();

    server.mine_blocks(1);

    let rune = Rune(RUNE);

    server.assert_response_regex(format!("/rune/{rune}"), StatusCode::NOT_FOUND, ".*");

    let txid = server.bitcoin_rpc_server.broadcast_tx(TransactionTemplate {
      inputs: &[(1, 0, 0, inscription("text/plain", "hello").to_witness())],
      op_return: Some(
        Runestone {
          edicts: vec![Edict {
            id: 0,
            amount: u128::max_value(),
            output: 0,
          }],
          etching: Some(Etching {
            rune: Some(rune),
            symbol: Some('%'),
            ..Default::default()
          }),
          ..Default::default()
        }
        .encipher(),
      ),
      ..Default::default()
    });

    server.mine_blocks(1);

    let id = RuneId {
      height: 2,
      index: 1,
    };

    assert_eq!(
      server.index.runes().unwrap(),
      [(
        id,
        RuneEntry {
          etching: txid,
          rune,
          supply: u128::max_value(),
          symbol: Some('%'),
          timestamp: 2,
          ..Default::default()
        }
      )]
    );

    assert_eq!(
      server.index.get_rune_balances().unwrap(),
      [(OutPoint { txid, vout: 0 }, vec![(id, u128::max_value())])]
    );

    server.assert_response_regex(
      format!("/rune/{rune}"),
      StatusCode::OK,
      format!(
        ".*<title>Rune AAAAAAAAAAAAA</title>.*
<h1>AAAAAAAAAAAAA</h1>
<iframe .* src=/preview/{txid}i0></iframe>
<dl>
  <dt>number</dt>
  <dd>0</dd>
  <dt>timestamp</dt>
  <dd><time>1970-01-01 00:00:02 UTC</time></dd>
  <dt>id</dt>
  <dd>2/1</dd>
  <dt>etching block height</dt>
  <dd><a href=/block/2>2</a></dd>
  <dt>etching transaction index</dt>
  <dd>1</dd>
  <dt>mints</dt>
  <dd>0</dd>
  <dt>supply</dt>
  <dd>340282366920938463463374607431768211455\u{00A0}%</dd>
  <dt>burned</dt>
  <dd>0\u{00A0}%</dd>
  <dt>divisibility</dt>
  <dd>0</dd>
  <dt>symbol</dt>
  <dd>%</dd>
  <dt>etching</dt>
  <dd><a class=monospace href=/tx/{txid}>{txid}</a></dd>
  <dt>parent</dt>
  <dd><a class=monospace href=/inscription/{txid}i0>{txid}i0</a></dd>
</dl>
.*"
      ),
    );

    server.assert_response_regex(
      format!("/inscription/{txid}i0"),
      StatusCode::OK,
      ".*
<dl>
  .*
  <dt>rune</dt>
  <dd><a href=/rune/AAAAAAAAAAAAA>AAAAAAAAAAAAA</a></dd>
</dl>
.*",
    );
  }

  #[test]
  fn runes_are_spaced() {
    let server = TestServer::new_with_regtest_with_index_runes();

    server.mine_blocks(1);

    let rune = Rune(RUNE);

    server.assert_response_regex(format!("/rune/{rune}"), StatusCode::NOT_FOUND, ".*");

    let txid = server.bitcoin_rpc_server.broadcast_tx(TransactionTemplate {
      inputs: &[(1, 0, 0, inscription("text/plain", "hello").to_witness())],
      op_return: Some(
        Runestone {
          edicts: vec![Edict {
            id: 0,
            amount: u128::max_value(),
            output: 0,
          }],
          etching: Some(Etching {
            rune: Some(rune),
            symbol: Some('%'),
            spacers: 1,
            ..Default::default()
          }),
          ..Default::default()
        }
        .encipher(),
      ),
      ..Default::default()
    });

    server.mine_blocks(1);

    let id = RuneId {
      height: 2,
      index: 1,
    };

    assert_eq!(
      server.index.runes().unwrap(),
      [(
        id,
        RuneEntry {
          etching: txid,
          rune,
          supply: u128::max_value(),
          symbol: Some('%'),
          timestamp: 2,
          spacers: 1,
          ..Default::default()
        }
      )]
    );

    assert_eq!(
      server.index.get_rune_balances().unwrap(),
      [(OutPoint { txid, vout: 0 }, vec![(id, u128::max_value())])]
    );

    server.assert_response_regex(
      format!("/rune/{rune}"),
      StatusCode::OK,
      r".*<title>Rune A•AAAAAAAAAAAA</title>.*<h1>A•AAAAAAAAAAAA</h1>.*",
    );

    server.assert_response_regex(
      format!("/inscription/{txid}i0"),
      StatusCode::OK,
      ".*<dt>rune</dt>.*<dd><a href=/rune/A•AAAAAAAAAAAA>A•AAAAAAAAAAAA</a></dd>.*",
    );

    server.assert_response_regex(
      "/runes",
      StatusCode::OK,
      ".*<li><a href=/rune/A•AAAAAAAAAAAA>A•AAAAAAAAAAAA</a></li>.*",
    );

    server.assert_response_regex(
      format!("/tx/{txid}"),
      StatusCode::OK,
      ".*
  <dt>etching</dt>
  <dd><a href=/rune/A•AAAAAAAAAAAA>A•AAAAAAAAAAAA</a></dd>
.*",
    );

    server.assert_response_regex(
      format!("/output/{txid}:0"),
      StatusCode::OK,
      ".*<tr>
        <td><a href=/rune/A•AAAAAAAAAAAA>A•AAAAAAAAAAAA</a></td>
        <td>340282366920938463463374607431768211455\u{00A0}%</td>
      </tr>.*",
    );
  }

  #[test]
  fn transactions_link_to_etching() {
    let server = TestServer::new_with_regtest_with_index_runes();

    server.mine_blocks(1);

    server.assert_response_regex(
      "/runes",
      StatusCode::OK,
      ".*<title>Runes</title>.*<h1>Runes</h1>\n<ul>\n</ul>.*",
    );

    let txid = server.bitcoin_rpc_server.broadcast_tx(TransactionTemplate {
      inputs: &[(1, 0, 0, Witness::new())],
      op_return: Some(
        Runestone {
          edicts: vec![Edict {
            id: 0,
            amount: u128::max_value(),
            output: 0,
          }],
          etching: Some(Etching {
            rune: Some(Rune(RUNE)),
            ..Default::default()
          }),
          ..Default::default()
        }
        .encipher(),
      ),
      ..Default::default()
    });

    server.mine_blocks(1);

    let id = RuneId {
      height: 2,
      index: 1,
    };

    assert_eq!(
      server.index.runes().unwrap(),
      [(
        id,
        RuneEntry {
          etching: txid,
          rune: Rune(RUNE),
          supply: u128::max_value(),
          timestamp: 2,
          ..Default::default()
        }
      )]
    );

    assert_eq!(
      server.index.get_rune_balances().unwrap(),
      [(OutPoint { txid, vout: 0 }, vec![(id, u128::max_value())])]
    );

    server.assert_response_regex(
      format!("/tx/{txid}"),
      StatusCode::OK,
      ".*
  <dt>etching</dt>
  <dd><a href=/rune/AAAAAAAAAAAAA>AAAAAAAAAAAAA</a></dd>
.*",
    );
  }

  #[test]
  fn runes_are_displayed_on_output_page() {
    let server = TestServer::new_with_regtest_with_index_runes();

    server.mine_blocks(1);

    let rune = Rune(RUNE);

    server.assert_response_regex(format!("/rune/{rune}"), StatusCode::NOT_FOUND, ".*");

    let txid = server.bitcoin_rpc_server.broadcast_tx(TransactionTemplate {
      inputs: &[(1, 0, 0, Default::default())],
      op_return: Some(
        Runestone {
          edicts: vec![Edict {
            id: 0,
            amount: u128::max_value(),
            output: 0,
          }],
          etching: Some(Etching {
            divisibility: 1,
            rune: Some(rune),
            ..Default::default()
          }),
          ..Default::default()
        }
        .encipher(),
      ),
      ..Default::default()
    });

    server.mine_blocks(1);

    let id = RuneId {
      height: 2,
      index: 1,
    };

    assert_eq!(
      server.index.runes().unwrap(),
      [(
        id,
        RuneEntry {
          divisibility: 1,
          etching: txid,
          rune,
          supply: u128::max_value(),
          timestamp: 2,
          ..Default::default()
        }
      )]
    );

    let output = OutPoint { txid, vout: 0 };

    assert_eq!(
      server.index.get_rune_balances().unwrap(),
      [(output, vec![(id, u128::max_value())])]
    );

    server.assert_response_regex(
      format!("/output/{output}"),
      StatusCode::OK,
      format!(
        ".*<title>Output {output}</title>.*<h1>Output <span class=monospace>{output}</span></h1>.*
  <dt>runes</dt>
  <dd>
    <table>
      <tr>
        <th>rune</th>
        <th>balance</th>
      </tr>
      <tr>
        <td><a href=/rune/AAAAAAAAAAAAA>AAAAAAAAAAAAA</a></td>
        <td>34028236692093846346337460743176821145.5</td>
      </tr>
    </table>
  </dd>
.*"
      ),
    );

    assert_eq!(
      server.get_json::<OutputJson>(format!("/output/{output}")),
      OutputJson {
        value: 5000000000,
        script_pubkey: String::new(),
        address: None,
        transaction: txid.to_string(),
        sat_ranges: None,
        inscriptions: Vec::new(),
        runes: vec![(Rune(RUNE), 340282366920938463463374607431768211455)]
          .into_iter()
          .collect(),
      }
    );
  }

  #[test]
  fn http_to_https_redirect_with_path() {
    TestServer::new_with_args(&[], &["--redirect-http-to-https", "--https"]).assert_redirect(
      "/sat/0",
      &format!("https://{}/sat/0", System::host_name().unwrap()),
    );
  }

  #[test]
  fn http_to_https_redirect_with_empty() {
    TestServer::new_with_args(&[], &["--redirect-http-to-https", "--https"])
      .assert_redirect("/", &format!("https://{}/", System::host_name().unwrap()));
  }

  #[test]
  fn status() {
    let test_server = TestServer::new();

    test_server.assert_response_regex(
      "/status",
      StatusCode::OK,
      ".*<h1>Status</h1>
<dl>
  <dt>chain</dt>
  <dd>mainnet</dd>
  <dt>height</dt>
  <dd>0</dd>
  <dt>inscriptions</dt>
  <dd>0</dd>
  <dt>blessed inscriptions</dt>
  <dd>0</dd>
  <dt>cursed inscriptions</dt>
  <dd>0</dd>
  <dt>runes</dt>
  <dd>0</dd>
  <dt>lost sats</dt>
  <dd>.*</dd>
  <dt>started</dt>
  <dd>.*</dd>
  <dt>uptime</dt>
  <dd>.*</dd>
  <dt>minimum rune for next block</dt>
  <dd>AAAAAAAAAAAAA</dd>
  <dt>version</dt>
  <dd>.*</dd>
  <dt>unrecoverably reorged</dt>
  <dd>false</dd>
  <dt>rune index</dt>
  <dd>false</dd>
  <dt>sat index</dt>
  <dd>false</dd>
  <dt>transaction index</dt>
  <dd>false</dd>
  <dt>git branch</dt>
  <dd>.*</dd>
  <dt>git commit</dt>
  <dd>
    <a href=https://github.com/ordinals/ord/commit/[[:xdigit:]]{40}>
      [[:xdigit:]]{40}
    </a>
  </dd>
</dl>
.*",
    );
  }

  #[test]
  fn block_count_endpoint() {
    let test_server = TestServer::new();

    let response = test_server.get("/blockcount");

    assert_eq!(response.status(), StatusCode::OK);
    assert_eq!(response.text().unwrap(), "1");

    test_server.mine_blocks(1);

    let response = test_server.get("/blockcount");

    assert_eq!(response.status(), StatusCode::OK);
    assert_eq!(response.text().unwrap(), "2");
  }

  #[test]
  fn block_height_endpoint() {
    let test_server = TestServer::new();

    let response = test_server.get("/blockheight");

    assert_eq!(response.status(), StatusCode::OK);
    assert_eq!(response.text().unwrap(), "0");

    test_server.mine_blocks(2);

    let response = test_server.get("/blockheight");

    assert_eq!(response.status(), StatusCode::OK);
    assert_eq!(response.text().unwrap(), "2");
  }

  #[test]
  fn block_hash_endpoint() {
    let test_server = TestServer::new();

    let response = test_server.get("/blockhash");

    assert_eq!(response.status(), StatusCode::OK);
    assert_eq!(
      response.text().unwrap(),
      "000000000019d6689c085ae165831e934ff763ae46a2a6c172b3f1b60a8ce26f"
    );
  }

  #[test]
  fn block_hash_from_height_endpoint() {
    let test_server = TestServer::new();

    let response = test_server.get("/blockhash/0");

    assert_eq!(response.status(), StatusCode::OK);
    assert_eq!(
      response.text().unwrap(),
      "000000000019d6689c085ae165831e934ff763ae46a2a6c172b3f1b60a8ce26f"
    );
  }

  #[test]
  fn block_time_endpoint() {
    let test_server = TestServer::new();

    let response = test_server.get("/blocktime");

    assert_eq!(response.status(), StatusCode::OK);
    assert_eq!(response.text().unwrap(), "1231006505");
  }

  #[test]
  fn range_end_before_range_start_returns_400() {
    TestServer::new().assert_response(
      "/range/1/0",
      StatusCode::BAD_REQUEST,
      "range start greater than range end",
    );
  }

  #[test]
  fn invalid_range_start_returns_400() {
    TestServer::new().assert_response(
      "/range/=/0",
      StatusCode::BAD_REQUEST,
      "Invalid URL: invalid digit found in string",
    );
  }

  #[test]
  fn invalid_range_end_returns_400() {
    TestServer::new().assert_response(
      "/range/0/=",
      StatusCode::BAD_REQUEST,
      "Invalid URL: invalid digit found in string",
    );
  }

  #[test]
  fn empty_range_returns_400() {
    TestServer::new().assert_response("/range/0/0", StatusCode::BAD_REQUEST, "empty range");
  }

  #[test]
  fn range() {
    TestServer::new().assert_response_regex(
      "/range/0/1",
      StatusCode::OK,
      r".*<title>Sat range 0–1</title>.*<h1>Sat range 0–1</h1>
<dl>
  <dt>value</dt><dd>1</dd>
  <dt>first</dt><dd><a href=/sat/0 class=mythic>0</a></dd>
</dl>.*",
    );
  }
  #[test]
  fn sat_number() {
    TestServer::new().assert_response_regex("/sat/0", StatusCode::OK, ".*<h1>Sat 0</h1>.*");
  }

  #[test]
  fn sat_decimal() {
    TestServer::new().assert_response_regex("/sat/0.0", StatusCode::OK, ".*<h1>Sat 0</h1>.*");
  }

  #[test]
  fn sat_degree() {
    TestServer::new().assert_response_regex("/sat/0°0′0″0‴", StatusCode::OK, ".*<h1>Sat 0</h1>.*");
  }

  #[test]
  fn sat_name() {
    TestServer::new().assert_response_regex(
      "/sat/nvtdijuwxlp",
      StatusCode::OK,
      ".*<h1>Sat 0</h1>.*",
    );
  }

  #[test]
  fn sat() {
    TestServer::new().assert_response_regex(
      "/sat/0",
      StatusCode::OK,
      ".*<title>Sat 0</title>.*<h1>Sat 0</h1>.*",
    );
  }

  #[test]
  fn block() {
    TestServer::new().assert_response_regex(
      "/block/0",
      StatusCode::OK,
      ".*<title>Block 0</title>.*<h1>Block 0</h1>.*",
    );
  }

  #[test]
  fn sat_out_of_range() {
    TestServer::new().assert_response(
      "/sat/2099999997690000",
      StatusCode::BAD_REQUEST,
      "Invalid URL: invalid sat",
    );
  }

  #[test]
  fn invalid_outpoint_hash_returns_400() {
    TestServer::new().assert_response(
      "/output/foo:0",
      StatusCode::BAD_REQUEST,
      "Invalid URL: error parsing TXID",
    );
  }

  #[test]
  fn output_with_sat_index() {
    let txid = "4a5e1e4baab89f3a32518a88c31bc87f618f76673e2cc77ab2127b7afdeda33b";
    TestServer::new_with_sat_index().assert_response_regex(
      format!("/output/{txid}:0"),
      StatusCode::OK,
      format!(
        ".*<title>Output {txid}:0</title>.*<h1>Output <span class=monospace>{txid}:0</span></h1>
<dl>
  <dt>value</dt><dd>5000000000</dd>
  <dt>script pubkey</dt><dd class=monospace>OP_PUSHBYTES_65 [[:xdigit:]]{{130}} OP_CHECKSIG</dd>
  <dt>transaction</dt><dd><a class=monospace href=/tx/{txid}>{txid}</a></dd>
</dl>
<h2>1 Sat Range</h2>
<ul class=monospace>
  <li><a href=/range/0/5000000000 class=mythic>0–5000000000</a></li>
</ul>.*"
      ),
    );
  }

  #[test]
  fn output_without_sat_index() {
    let txid = "4a5e1e4baab89f3a32518a88c31bc87f618f76673e2cc77ab2127b7afdeda33b";
    TestServer::new().assert_response_regex(
      format!("/output/{txid}:0"),
      StatusCode::OK,
      format!(
        ".*<title>Output {txid}:0</title>.*<h1>Output <span class=monospace>{txid}:0</span></h1>
<dl>
  <dt>value</dt><dd>5000000000</dd>
  <dt>script pubkey</dt><dd class=monospace>OP_PUSHBYTES_65 [[:xdigit:]]{{130}} OP_CHECKSIG</dd>
  <dt>transaction</dt><dd><a class=monospace href=/tx/{txid}>{txid}</a></dd>
</dl>.*"
      ),
    );
  }

  #[test]
  fn null_output_is_initially_empty() {
    let txid = "0000000000000000000000000000000000000000000000000000000000000000";
    TestServer::new_with_sat_index().assert_response_regex(
      format!("/output/{txid}:4294967295"),
      StatusCode::OK,
      format!(
        ".*<title>Output {txid}:4294967295</title>.*<h1>Output <span class=monospace>{txid}:4294967295</span></h1>
<dl>
  <dt>value</dt><dd>0</dd>
  <dt>script pubkey</dt><dd class=monospace></dd>
  <dt>transaction</dt><dd><a class=monospace href=/tx/{txid}>{txid}</a></dd>
</dl>
<h2>0 Sat Ranges</h2>
<ul class=monospace>
</ul>.*"
      ),
    );
  }

  #[test]
  fn null_output_receives_lost_sats() {
    let server = TestServer::new_with_sat_index();

    server.mine_blocks_with_subsidy(1, 0);

    let txid = "0000000000000000000000000000000000000000000000000000000000000000";

    server.assert_response_regex(
      format!("/output/{txid}:4294967295"),
      StatusCode::OK,
      format!(
        ".*<title>Output {txid}:4294967295</title>.*<h1>Output <span class=monospace>{txid}:4294967295</span></h1>
<dl>
  <dt>value</dt><dd>5000000000</dd>
  <dt>script pubkey</dt><dd class=monospace></dd>
  <dt>transaction</dt><dd><a class=monospace href=/tx/{txid}>{txid}</a></dd>
</dl>
<h2>1 Sat Range</h2>
<ul class=monospace>
  <li><a href=/range/5000000000/10000000000 class=uncommon>5000000000–10000000000</a></li>
</ul>.*"
      ),
    );
  }

  #[test]
  fn unbound_output_receives_unbound_inscriptions() {
    let server = TestServer::new_with_regtest_with_index_sats();

    server.mine_blocks(1);

    server.bitcoin_rpc_server.broadcast_tx(TransactionTemplate {
      inputs: &[(1, 0, 0, Default::default())],
      fee: 50 * 100_000_000,
      ..Default::default()
    });

    server.mine_blocks(1);

    let txid = server.bitcoin_rpc_server.broadcast_tx(TransactionTemplate {
      inputs: &[(
        2,
        1,
        0,
        inscription("text/plain;charset=utf-8", "hello").to_witness(),
      )],
      ..Default::default()
    });

    server.mine_blocks(1);

    let inscription_id = InscriptionId { txid, index: 0 };

    server.assert_response_regex(
      format!("/inscription/{}", inscription_id),
      StatusCode::OK,
      format!(
        ".*<dl>
  <dt>id</dt>
  <dd class=monospace>{inscription_id}</dd>.*<dt>output</dt>
  <dd><a class=monospace href=/output/0000000000000000000000000000000000000000000000000000000000000000:0>0000000000000000000000000000000000000000000000000000000000000000:0</a></dd>.*"
      ),
    );

    server.assert_response_regex(
      "/output/0000000000000000000000000000000000000000000000000000000000000000:0",
      StatusCode::OK,
      ".*<h1>Output <span class=monospace>0000000000000000000000000000000000000000000000000000000000000000:0</span></h1>
<dl>
  <dt>inscriptions</dt>
  <dd class=thumbnails>
    <a href=/inscription/.*><iframe sandbox=allow-scripts scrolling=no loading=lazy src=/preview/.*></iframe></a>
  </dd>.*",
    );
  }

  #[test]
  fn unbound_output_returns_200() {
    TestServer::new().assert_response_regex(
      "/output/0000000000000000000000000000000000000000000000000000000000000000:0",
      StatusCode::OK,
      ".*",
    );
  }

  #[test]
  fn invalid_output_returns_400() {
    TestServer::new().assert_response(
      "/output/foo:0",
      StatusCode::BAD_REQUEST,
      "Invalid URL: error parsing TXID",
    );
  }

  #[test]
  fn home() {
    let server = TestServer::new_with_regtest();

    server.mine_blocks(1);

    let mut ids = Vec::new();

    for i in 0..101 {
      let txid = server.bitcoin_rpc_server.broadcast_tx(TransactionTemplate {
        inputs: &[(i + 1, 0, 0, inscription("image/png", "hello").to_witness())],
        ..Default::default()
      });
      ids.push(InscriptionId { txid, index: 0 });
      server.mine_blocks(1);
    }

    server.bitcoin_rpc_server.broadcast_tx(TransactionTemplate {
      inputs: &[(1, 0, 0, inscription("text/plain", "{}").to_witness())],
      ..Default::default()
    });

    server.mine_blocks(1);

    server.assert_response_regex(
      "/",
      StatusCode::OK,
      format!(
        r".*<title>Ordinals</title>.*
<h1>Latest Inscriptions</h1>
<div class=thumbnails>
  <a href=/inscription/{}>.*</a>
  (<a href=/inscription/[[:xdigit:]]{{64}}i0>.*</a>\s*){{99}}
</div>
.*
",
        ids[100]
      ),
    );
  }

  #[test]
  fn blocks() {
    let test_server = TestServer::new();

    test_server.mine_blocks(1);

    test_server.assert_response_regex(
      "/blocks",
      StatusCode::OK,
      ".*<title>Blocks</title>.*
<h1>Blocks</h1>
<div class=block>
  <h2><a href=/block/1>Block 1</a></h2>
  <div class=thumbnails>
  </div>
</div>
<div class=block>
  <h2><a href=/block/0>Block 0</a></h2>
  <div class=thumbnails>
  </div>
</div>
</ol>.*",
    );
  }

  #[test]
  fn nav_displays_chain() {
    TestServer::new_with_regtest().assert_response_regex(
      "/",
      StatusCode::OK,
      ".*<a href=/ title=home>Ordinals<sup>regtest</sup></a>.*",
    );
  }

  #[test]
  fn blocks_block_limit() {
    let test_server = TestServer::new();

    test_server.mine_blocks(101);

    test_server.assert_response_regex(
      "/blocks",
      StatusCode::OK,
      ".*<ol start=96 reversed class=block-list>\n(  <li><a href=/block/[[:xdigit:]]{64}>[[:xdigit:]]{64}</a></li>\n){95}</ol>.*"
    );
  }

  #[test]
  fn block_not_found() {
    TestServer::new().assert_response(
      "/block/467a86f0642b1d284376d13a98ef58310caa49502b0f9a560ee222e0a122fe16",
      StatusCode::NOT_FOUND,
      "block 467a86f0642b1d284376d13a98ef58310caa49502b0f9a560ee222e0a122fe16 not found",
    );
  }

  #[test]
  fn unmined_sat() {
    TestServer::new().assert_response_regex(
      "/sat/0",
      StatusCode::OK,
      ".*<dt>timestamp</dt><dd><time>2009-01-03 18:15:05 UTC</time></dd>.*",
    );
  }

  #[test]
  fn mined_sat() {
    TestServer::new().assert_response_regex(
      "/sat/5000000000",
      StatusCode::OK,
      ".*<dt>timestamp</dt><dd><time>.*</time> \\(expected\\)</dd>.*",
    );
  }

  #[test]
  fn static_asset() {
    TestServer::new().assert_response_regex(
      "/static/index.css",
      StatusCode::OK,
      r".*\.rare \{
  background-color: var\(--rare\);
}.*",
    );
  }

  #[test]
  fn favicon() {
    TestServer::new().assert_response_regex("/favicon.ico", StatusCode::OK, r".*");
  }

  #[test]
  fn clock_updates() {
    let test_server = TestServer::new();
    test_server.assert_response_regex("/clock", StatusCode::OK, ".*<text.*>0</text>.*");
    test_server.mine_blocks(1);
    test_server.assert_response_regex("/clock", StatusCode::OK, ".*<text.*>1</text>.*");
  }

  #[test]
  fn block_by_hash() {
    let test_server = TestServer::new();

    test_server.mine_blocks(1);
    let transaction = TransactionTemplate {
      inputs: &[(1, 0, 0, Default::default())],
      fee: 0,
      ..Default::default()
    };
    test_server.bitcoin_rpc_server.broadcast_tx(transaction);
    let block_hash = test_server.mine_blocks(1)[0].block_hash();

    test_server.assert_response_regex(
      format!("/block/{block_hash}"),
      StatusCode::OK,
      ".*<h1>Block 2</h1>.*",
    );
  }

  #[test]
  fn block_by_height() {
    let test_server = TestServer::new();

    test_server.assert_response_regex("/block/0", StatusCode::OK, ".*<h1>Block 0</h1>.*");
  }

  #[test]
  fn transaction() {
    let test_server = TestServer::new();

    let coinbase_tx = test_server.mine_blocks(1)[0].txdata[0].clone();
    let txid = coinbase_tx.txid();

    test_server.assert_response_regex(
      format!("/tx/{txid}"),
      StatusCode::OK,
      format!(
        ".*<title>Transaction {txid}</title>.*<h1>Transaction <span class=monospace>{txid}</span></h1>
<dl>
</dl>
<h2>1 Input</h2>
<ul>
  <li><a class=monospace href=/output/0000000000000000000000000000000000000000000000000000000000000000:4294967295>0000000000000000000000000000000000000000000000000000000000000000:4294967295</a></li>
</ul>
<h2>1 Output</h2>
<ul class=monospace>
  <li>
    <a href=/output/84aca0d43f45ac753d4744f40b2f54edec3a496b298951735d450e601386089d:0 class=monospace>
      84aca0d43f45ac753d4744f40b2f54edec3a496b298951735d450e601386089d:0
    </a>
    <dl>
      <dt>value</dt><dd>5000000000</dd>
      <dt>script pubkey</dt><dd class=monospace></dd>
    </dl>
  </li>
</ul>.*"
      ),
    );
  }

  #[test]
  fn detect_unrecoverable_reorg() {
    let test_server = TestServer::new();

    test_server.mine_blocks(21);

    test_server.assert_response_regex(
      "/status",
      StatusCode::OK,
      ".*<dt>unrecoverably reorged</dt>\n  <dd>false</dd>.*",
    );

    for _ in 0..15 {
      test_server.bitcoin_rpc_server.invalidate_tip();
    }

    test_server.bitcoin_rpc_server.mine_blocks(21);

    test_server.assert_response_regex(
      "/status",
      StatusCode::OK,
      ".*<dt>unrecoverably reorged</dt>\n  <dd>true</dd>.*",
    );
  }

  #[test]
  fn rare_with_sat_index() {
    TestServer::new_with_sat_index().assert_response(
      "/rare.txt",
      StatusCode::OK,
      "sat\tsatpoint
0\t4a5e1e4baab89f3a32518a88c31bc87f618f76673e2cc77ab2127b7afdeda33b:0:0
",
    );
  }

  #[test]
  fn rare_without_sat_index() {
    TestServer::new().assert_response(
      "/rare.txt",
      StatusCode::OK,
      "sat\tsatpoint
",
    );
  }

  #[test]
  fn show_rare_txt_in_header_with_sat_index() {
    TestServer::new_with_sat_index().assert_response_regex(
      "/",
      StatusCode::OK,
      ".*
      <a href=/clock title=clock>.*</a>
      <a href=/rare.txt title=rare>.*</a>.*",
    );
  }

  #[test]
  fn rare_sat_location() {
    TestServer::new_with_sat_index().assert_response_regex(
      "/sat/0",
      StatusCode::OK,
      ".*>4a5e1e4baab89f3a32518a88c31bc87f618f76673e2cc77ab2127b7afdeda33b:0:0<.*",
    );
  }

  #[test]
  fn dont_show_rare_txt_in_header_without_sat_index() {
    TestServer::new().assert_response_regex(
      "/",
      StatusCode::OK,
      ".*
      <a href=/clock title=clock>.*</a>
      <a href=https://docs.ordinals.com/.*",
    );
  }

  #[test]
  fn input() {
    TestServer::new().assert_response_regex(
      "/input/0/0/0",
      StatusCode::OK,
      ".*<title>Input /0/0/0</title>.*<h1>Input /0/0/0</h1>.*<dt>text</dt><dd>.*The Times 03/Jan/2009 Chancellor on brink of second bailout for banks</dd>.*",
    );
  }

  #[test]
  fn input_missing() {
    TestServer::new().assert_response(
      "/input/1/1/1",
      StatusCode::NOT_FOUND,
      "input /1/1/1 not found",
    );
  }

  #[test]
  fn commits_are_tracked() {
    let server = TestServer::new();

    thread::sleep(Duration::from_millis(100));
    assert_eq!(server.index.statistic(crate::index::Statistic::Commits), 1);

    let info = server.index.info().unwrap();
    assert_eq!(info.transactions.len(), 1);
    assert_eq!(info.transactions[0].starting_block_count, 0);

    server.index.update().unwrap();

    assert_eq!(server.index.statistic(crate::index::Statistic::Commits), 1);

    let info = server.index.info().unwrap();
    assert_eq!(info.transactions.len(), 1);
    assert_eq!(info.transactions[0].starting_block_count, 0);

    server.mine_blocks(1);

    thread::sleep(Duration::from_millis(10));
    server.index.update().unwrap();

    assert_eq!(server.index.statistic(crate::index::Statistic::Commits), 2);

    let info = server.index.info().unwrap();
    assert_eq!(info.transactions.len(), 2);
    assert_eq!(info.transactions[0].starting_block_count, 0);
    assert_eq!(info.transactions[1].starting_block_count, 1);
    assert!(
      info.transactions[1].starting_timestamp - info.transactions[0].starting_timestamp >= 10
    );
  }

  #[test]
  fn outputs_traversed_are_tracked() {
    let server = TestServer::new_with_sat_index();

    assert_eq!(
      server
        .index
        .statistic(crate::index::Statistic::OutputsTraversed),
      1
    );

    server.index.update().unwrap();

    assert_eq!(
      server
        .index
        .statistic(crate::index::Statistic::OutputsTraversed),
      1
    );

    server.mine_blocks(2);

    server.index.update().unwrap();

    assert_eq!(
      server
        .index
        .statistic(crate::index::Statistic::OutputsTraversed),
      3
    );
  }

  #[test]
  fn coinbase_sat_ranges_are_tracked() {
    let server = TestServer::new_with_sat_index();

    assert_eq!(
      server.index.statistic(crate::index::Statistic::SatRanges),
      1
    );

    server.mine_blocks(1);

    assert_eq!(
      server.index.statistic(crate::index::Statistic::SatRanges),
      2
    );

    server.mine_blocks(1);

    assert_eq!(
      server.index.statistic(crate::index::Statistic::SatRanges),
      3
    );
  }

  #[test]
  fn split_sat_ranges_are_tracked() {
    let server = TestServer::new_with_sat_index();

    assert_eq!(
      server.index.statistic(crate::index::Statistic::SatRanges),
      1
    );

    server.mine_blocks(1);
    server.bitcoin_rpc_server.broadcast_tx(TransactionTemplate {
      inputs: &[(1, 0, 0, Default::default())],
      outputs: 2,
      fee: 0,
      ..Default::default()
    });
    server.mine_blocks(1);

    assert_eq!(
      server.index.statistic(crate::index::Statistic::SatRanges),
      4,
    );
  }

  #[test]
  fn fee_sat_ranges_are_tracked() {
    let server = TestServer::new_with_sat_index();

    assert_eq!(
      server.index.statistic(crate::index::Statistic::SatRanges),
      1
    );

    server.mine_blocks(1);
    server.bitcoin_rpc_server.broadcast_tx(TransactionTemplate {
      inputs: &[(1, 0, 0, Default::default())],
      outputs: 2,
      fee: 2,
      ..Default::default()
    });
    server.mine_blocks(1);

    assert_eq!(
      server.index.statistic(crate::index::Statistic::SatRanges),
      5,
    );
  }

  #[test]
  fn content_response_no_content() {
    assert_eq!(
      Server::content_response(
        Inscription::new(Some("text/plain".as_bytes().to_vec()), None),
        AcceptEncoding::default(),
        &ServerConfig::default(),
      )
      .unwrap(),
      None
    );
  }

  #[test]
  fn content_response_with_content() {
    let (headers, body) = Server::content_response(
      Inscription::new(Some("text/plain".as_bytes().to_vec()), Some(vec![1, 2, 3])),
      AcceptEncoding::default(),
      &ServerConfig::default(),
    )
    .unwrap()
    .unwrap();

    assert_eq!(headers["content-type"], "text/plain");
    assert_eq!(body, vec![1, 2, 3]);
  }

  #[test]
  fn content_security_policy_no_origin() {
    let (headers, _) = Server::content_response(
      Inscription::new(Some("text/plain".as_bytes().to_vec()), Some(vec![1, 2, 3])),
      AcceptEncoding::default(),
      &ServerConfig::default(),
    )
    .unwrap()
    .unwrap();

    assert_eq!(
      headers["content-security-policy"],
      HeaderValue::from_static("default-src 'self' 'unsafe-eval' 'unsafe-inline' data: blob:")
    );
  }

  #[test]
  fn content_security_policy_with_origin() {
    let (headers, _) = Server::content_response(
      Inscription::new(Some("text/plain".as_bytes().to_vec()), Some(vec![1, 2, 3])),
      AcceptEncoding::default(),
      &ServerConfig {
        csp_origin: Some("https://ordinals.com".into()),
        ..Default::default()
      },
    )
    .unwrap()
    .unwrap();

    assert_eq!(headers["content-security-policy"], HeaderValue::from_static("default-src https://ordinals.com/content/ https://ordinals.com/blockheight https://ordinals.com/blockhash https://ordinals.com/blockhash/ https://ordinals.com/blocktime https://ordinals.com/r/ 'unsafe-eval' 'unsafe-inline' data: blob:"));
  }

  #[test]
  fn code_preview() {
    let server = TestServer::new_with_regtest();
    server.mine_blocks(1);

    let txid = server.bitcoin_rpc_server.broadcast_tx(TransactionTemplate {
      inputs: &[(
        1,
        0,
        0,
        inscription("text/javascript", "hello").to_witness(),
      )],
      ..Default::default()
    });
    let inscription_id = InscriptionId { txid, index: 0 };

    server.mine_blocks(1);

    server.assert_response_regex(
      format!("/preview/{inscription_id}"),
      StatusCode::OK,
      format!(r".*<html lang=en data-inscription={inscription_id} data-language=javascript>.*"),
    );
  }

  #[test]
  fn content_response_no_content_type() {
    let (headers, body) = Server::content_response(
      Inscription::new(None, Some(Vec::new())),
      AcceptEncoding::default(),
      &ServerConfig::default(),
    )
    .unwrap()
    .unwrap();

    assert_eq!(headers["content-type"], "application/octet-stream");
    assert!(body.is_empty());
  }

  #[test]
  fn content_response_bad_content_type() {
    let (headers, body) = Server::content_response(
      Inscription::new(Some("\n".as_bytes().to_vec()), Some(Vec::new())),
      AcceptEncoding::default(),
      &ServerConfig::default(),
    )
    .unwrap()
    .unwrap();

    assert_eq!(headers["content-type"], "application/octet-stream");
    assert!(body.is_empty());
  }

  #[test]
  fn text_preview() {
    let server = TestServer::new_with_regtest();
    server.mine_blocks(1);

    let txid = server.bitcoin_rpc_server.broadcast_tx(TransactionTemplate {
      inputs: &[(
        1,
        0,
        0,
        inscription("text/plain;charset=utf-8", "hello").to_witness(),
      )],
      ..Default::default()
    });

    let inscription_id = InscriptionId { txid, index: 0 };

    server.mine_blocks(1);

    server.assert_response_csp(
      format!("/preview/{}", inscription_id),
      StatusCode::OK,
      "default-src 'self'",
      format!(".*<html lang=en data-inscription={}>.*", inscription_id),
    );
  }

  #[test]
  fn audio_preview() {
    let server = TestServer::new_with_regtest();
    server.mine_blocks(1);

    let txid = server.bitcoin_rpc_server.broadcast_tx(TransactionTemplate {
      inputs: &[(1, 0, 0, inscription("audio/flac", "hello").to_witness())],
      ..Default::default()
    });
    let inscription_id = InscriptionId { txid, index: 0 };

    server.mine_blocks(1);

    server.assert_response_regex(
      format!("/preview/{inscription_id}"),
      StatusCode::OK,
      format!(r".*<audio .*>\s*<source src=/content/{inscription_id}>.*"),
    );
  }

  #[test]
  fn font_preview() {
    let server = TestServer::new_with_regtest();
    server.mine_blocks(1);

    let txid = server.bitcoin_rpc_server.broadcast_tx(TransactionTemplate {
      inputs: &[(1, 0, 0, inscription("font/ttf", "hello").to_witness())],
      ..Default::default()
    });
    let inscription_id = InscriptionId { txid, index: 0 };

    server.mine_blocks(1);

    server.assert_response_regex(
      format!("/preview/{inscription_id}"),
      StatusCode::OK,
      format!(r".*src: url\(/content/{inscription_id}\).*"),
    );
  }

  #[test]
  fn pdf_preview() {
    let server = TestServer::new_with_regtest();
    server.mine_blocks(1);

    let txid = server.bitcoin_rpc_server.broadcast_tx(TransactionTemplate {
      inputs: &[(
        1,
        0,
        0,
        inscription("application/pdf", "hello").to_witness(),
      )],
      ..Default::default()
    });
    let inscription_id = InscriptionId { txid, index: 0 };

    server.mine_blocks(1);

    server.assert_response_regex(
      format!("/preview/{inscription_id}"),
      StatusCode::OK,
      format!(r".*<canvas data-inscription={inscription_id}></canvas>.*"),
    );
  }

  #[test]
  fn markdown_preview() {
    let server = TestServer::new_with_regtest();
    server.mine_blocks(1);

    let txid = server.bitcoin_rpc_server.broadcast_tx(TransactionTemplate {
      inputs: &[(1, 0, 0, inscription("text/markdown", "hello").to_witness())],
      ..Default::default()
    });
    let inscription_id = InscriptionId { txid, index: 0 };

    server.mine_blocks(1);

    server.assert_response_regex(
      format!("/preview/{inscription_id}"),
      StatusCode::OK,
      format!(r".*<html lang=en data-inscription={inscription_id}>.*"),
    );
  }

  #[test]
  fn image_preview() {
    let server = TestServer::new_with_regtest();
    server.mine_blocks(1);

    let txid = server.bitcoin_rpc_server.broadcast_tx(TransactionTemplate {
      inputs: &[(1, 0, 0, inscription("image/png", "hello").to_witness())],
      ..Default::default()
    });
    let inscription_id = InscriptionId { txid, index: 0 };

    server.mine_blocks(1);

    server.assert_response_csp(
      format!("/preview/{inscription_id}"),
      StatusCode::OK,
      "default-src 'self' 'unsafe-inline'",
      format!(r".*background-image: url\(/content/{inscription_id}\);.*"),
    );
  }

  #[test]
  fn iframe_preview() {
    let server = TestServer::new_with_regtest();
    server.mine_blocks(1);

    let txid = server.bitcoin_rpc_server.broadcast_tx(TransactionTemplate {
      inputs: &[(
        1,
        0,
        0,
        inscription("text/html;charset=utf-8", "hello").to_witness(),
      )],
      ..Default::default()
    });

    server.mine_blocks(1);

    server.assert_response_csp(
      format!("/preview/{}", InscriptionId { txid, index: 0 }),
      StatusCode::OK,
      "default-src 'self' 'unsafe-eval' 'unsafe-inline' data: blob:",
      "hello",
    );
  }

  #[test]
  fn unknown_preview() {
    let server = TestServer::new_with_regtest();
    server.mine_blocks(1);

    let txid = server.bitcoin_rpc_server.broadcast_tx(TransactionTemplate {
      inputs: &[(1, 0, 0, inscription("text/foo", "hello").to_witness())],
      ..Default::default()
    });

    server.mine_blocks(1);

    server.assert_response_csp(
      format!("/preview/{}", InscriptionId { txid, index: 0 }),
      StatusCode::OK,
      "default-src 'self'",
      fs::read_to_string("templates/preview-unknown.html").unwrap(),
    );
  }

  #[test]
  fn video_preview() {
    let server = TestServer::new_with_regtest();
    server.mine_blocks(1);

    let txid = server.bitcoin_rpc_server.broadcast_tx(TransactionTemplate {
      inputs: &[(1, 0, 0, inscription("video/webm", "hello").to_witness())],
      ..Default::default()
    });
    let inscription_id = InscriptionId { txid, index: 0 };

    server.mine_blocks(1);

    server.assert_response_regex(
      format!("/preview/{inscription_id}"),
      StatusCode::OK,
      format!(r".*<video .*>\s*<source src=/content/{inscription_id}>.*"),
    );
  }

  #[test]
  fn inscription_page_title() {
    let server = TestServer::new_with_regtest_with_index_sats();
    server.mine_blocks(1);

    let txid = server.bitcoin_rpc_server.broadcast_tx(TransactionTemplate {
      inputs: &[(1, 0, 0, inscription("text/foo", "hello").to_witness())],
      ..Default::default()
    });

    server.mine_blocks(1);

    server.assert_response_regex(
      format!("/inscription/{}", InscriptionId { txid, index: 0 }),
      StatusCode::OK,
      ".*<title>Inscription 0</title>.*",
    );
  }

  #[test]
  fn inscription_page_has_sat_when_sats_are_tracked() {
    let server = TestServer::new_with_regtest_with_index_sats();
    server.mine_blocks(1);

    let txid = server.bitcoin_rpc_server.broadcast_tx(TransactionTemplate {
      inputs: &[(1, 0, 0, inscription("text/foo", "hello").to_witness())],
      ..Default::default()
    });

    server.mine_blocks(1);

    server.assert_response_regex(
      format!("/inscription/{}", InscriptionId { txid, index: 0 }),
      StatusCode::OK,
      r".*<dt>sat</dt>\s*<dd><a href=/sat/5000000000>5000000000</a></dd>\s*<dt>preview</dt>.*",
    );
  }

  #[test]
  fn inscription_page_does_not_have_sat_when_sats_are_not_tracked() {
    let server = TestServer::new_with_regtest();
    server.mine_blocks(1);

    let txid = server.bitcoin_rpc_server.broadcast_tx(TransactionTemplate {
      inputs: &[(1, 0, 0, inscription("text/foo", "hello").to_witness())],
      ..Default::default()
    });

    server.mine_blocks(1);

    server.assert_response_regex(
      format!("/inscription/{}", InscriptionId { txid, index: 0 }),
      StatusCode::OK,
      r".*<dt>output value</dt>\s*<dd>5000000000</dd>\s*<dt>preview</dt>.*",
    );
  }

  #[test]
  fn strict_transport_security_header_is_set() {
    assert_eq!(
      TestServer::new()
        .get("/status")
        .headers()
        .get(header::STRICT_TRANSPORT_SECURITY)
        .unwrap(),
      "max-age=31536000; includeSubDomains; preload",
    );
  }

  #[test]
  fn feed() {
    let server = TestServer::new_with_regtest_with_index_sats();
    server.mine_blocks(1);

    server.bitcoin_rpc_server.broadcast_tx(TransactionTemplate {
      inputs: &[(1, 0, 0, inscription("text/foo", "hello").to_witness())],
      ..Default::default()
    });

    server.mine_blocks(1);

    server.assert_response_regex(
      "/feed.xml",
      StatusCode::OK,
      ".*<title>Inscription 0</title>.*",
    );
  }

  #[test]
  fn inscription_with_unknown_type_and_no_body_has_unknown_preview() {
    let server = TestServer::new_with_regtest_with_index_sats();
    server.mine_blocks(1);

    let txid = server.bitcoin_rpc_server.broadcast_tx(TransactionTemplate {
      inputs: &[(
        1,
        0,
        0,
        Inscription::new(Some("foo/bar".as_bytes().to_vec()), None).to_witness(),
      )],
      ..Default::default()
    });

    let inscription_id = InscriptionId { txid, index: 0 };

    server.mine_blocks(1);

    server.assert_response(
      format!("/preview/{inscription_id}"),
      StatusCode::OK,
      &fs::read_to_string("templates/preview-unknown.html").unwrap(),
    );
  }

  #[test]
  fn inscription_with_known_type_and_no_body_has_unknown_preview() {
    let server = TestServer::new_with_regtest_with_index_sats();
    server.mine_blocks(1);

    let txid = server.bitcoin_rpc_server.broadcast_tx(TransactionTemplate {
      inputs: &[(
        1,
        0,
        0,
        Inscription::new(Some("image/png".as_bytes().to_vec()), None).to_witness(),
      )],
      ..Default::default()
    });

    let inscription_id = InscriptionId { txid, index: 0 };

    server.mine_blocks(1);

    server.assert_response(
      format!("/preview/{inscription_id}"),
      StatusCode::OK,
      &fs::read_to_string("templates/preview-unknown.html").unwrap(),
    );
  }

  #[test]
  fn content_responses_have_cache_control_headers() {
    let server = TestServer::new_with_regtest();
    server.mine_blocks(1);

    let txid = server.bitcoin_rpc_server.broadcast_tx(TransactionTemplate {
      inputs: &[(1, 0, 0, inscription("text/foo", "hello").to_witness())],
      ..Default::default()
    });

    server.mine_blocks(1);

    let response = server.get(format!("/content/{}", InscriptionId { txid, index: 0 }));

    assert_eq!(response.status(), StatusCode::OK);
    assert_eq!(
      response.headers().get(header::CACHE_CONTROL).unwrap(),
      "public, max-age=31536000, immutable"
    );
  }

  #[test]
  fn error_content_responses_have_max_age_zero_cache_control_headers() {
    let server = TestServer::new_with_regtest();
    let response =
      server.get("/content/6ac5cacb768794f4fd7a78bf00f2074891fce68bd65c4ff36e77177237aacacai0");

    assert_eq!(response.status(), 404);
    assert_eq!(
      response.headers().get(header::CACHE_CONTROL).unwrap(),
      "no-store"
    );
  }

  #[test]
  fn inscriptions_page_with_no_prev_or_next() {
    TestServer::new_with_regtest_with_index_sats().assert_response_regex(
      "/inscriptions",
      StatusCode::OK,
      ".*prev\nnext.*",
    );
  }

  #[test]
  fn inscriptions_page_with_no_next() {
    let server = TestServer::new_with_regtest_with_index_sats();

    for i in 0..101 {
      server.mine_blocks(1);
      server.bitcoin_rpc_server.broadcast_tx(TransactionTemplate {
        inputs: &[(i + 1, 0, 0, inscription("text/foo", "hello").to_witness())],
        ..Default::default()
      });
    }

    server.mine_blocks(1);

    server.assert_response_regex(
      "/inscriptions/1",
      StatusCode::OK,
      ".*<a class=prev href=/inscriptions/0>prev</a>\nnext.*",
    );
  }

  #[test]
  fn inscriptions_page_with_no_prev() {
    let server = TestServer::new_with_regtest_with_index_sats();

    for i in 0..101 {
      server.mine_blocks(1);
      server.bitcoin_rpc_server.broadcast_tx(TransactionTemplate {
        inputs: &[(i + 1, 0, 0, inscription("text/foo", "hello").to_witness())],
        ..Default::default()
      });
    }

    server.mine_blocks(1);

    server.assert_response_regex(
      "/inscriptions/0",
      StatusCode::OK,
      ".*prev\n<a class=next href=/inscriptions/1>next</a>.*",
    );
  }

  #[test]
  fn collections_page_prev_and_next() {
    let server = TestServer::new_with_regtest_with_index_sats();

    let mut parent_ids = Vec::new();

    for i in 0..101 {
      server.mine_blocks(1);

      parent_ids.push(InscriptionId {
        txid: server.bitcoin_rpc_server.broadcast_tx(TransactionTemplate {
          inputs: &[(i + 1, 0, 0, inscription("text/plain", "hello").to_witness())],
          ..Default::default()
        }),
        index: 0,
      });
    }

    for (i, parent_id) in parent_ids.iter().enumerate().take(101) {
      server.mine_blocks(1);

      server.bitcoin_rpc_server.broadcast_tx(TransactionTemplate {
        inputs: &[
          (i + 2, 1, 0, Default::default()),
          (
            i + 102,
            0,
            0,
            Inscription {
              content_type: Some("text/plain".into()),
              body: Some("hello".into()),
              parent: Some(parent_id.value()),
              ..Default::default()
            }
            .to_witness(),
          ),
        ],
        outputs: 2,
        output_values: &[50 * COIN_VALUE, 50 * COIN_VALUE],
        ..Default::default()
      });
    }

    server.mine_blocks(1);

    server.assert_response_regex(
      "/collections",
      StatusCode::OK,
      r".*
<h1>Collections</h1>
<div class=thumbnails>
  <a href=/inscription/.*><iframe .* src=/preview/.*></iframe></a>
  (<a href=/inscription/[[:xdigit:]]{64}i0>.*</a>\s*){99}
</div>
<div class=center>
prev
<a class=next href=/collections/1>next</a>
</div>.*"
        .to_string()
        .unindent(),
    );

    server.assert_response_regex(
      "/collections/1",
      StatusCode::OK,
      ".*
<h1>Collections</h1>
<div class=thumbnails>
  <a href=/inscription/.*><iframe .* src=/preview/.*></iframe></a>
</div>
<div class=center>
<a class=prev href=/collections/0>prev</a>
next
</div>.*"
        .unindent(),
    );
  }

  #[test]
  fn responses_are_gzipped() {
    let server = TestServer::new();

    let mut headers = HeaderMap::new();

    headers.insert(header::ACCEPT_ENCODING, "gzip".parse().unwrap());

    let response = reqwest::blocking::Client::builder()
      .default_headers(headers)
      .build()
      .unwrap()
      .get(server.join_url("/"))
      .send()
      .unwrap();

    assert_eq!(
      response.headers().get(header::CONTENT_ENCODING).unwrap(),
      "gzip"
    );
  }

  #[test]
  fn responses_are_brotlied() {
    let server = TestServer::new();

    let mut headers = HeaderMap::new();

    headers.insert(header::ACCEPT_ENCODING, "br".parse().unwrap());

    let response = reqwest::blocking::Client::builder()
      .default_headers(headers)
      .brotli(false)
      .build()
      .unwrap()
      .get(server.join_url("/"))
      .send()
      .unwrap();

    assert_eq!(
      response.headers().get(header::CONTENT_ENCODING).unwrap(),
      "br"
    );
  }

  #[test]
  fn inscriptions_can_be_hidden_with_config() {
    let bitcoin_rpc_server = test_bitcoincore_rpc::spawn();
    bitcoin_rpc_server.mine_blocks(1);
    let txid = bitcoin_rpc_server.broadcast_tx(TransactionTemplate {
      inputs: &[(
        1,
        0,
        0,
        inscription("text/plain;charset=utf-8", "hello").to_witness(),
      )],
      ..Default::default()
    });
    let inscription = InscriptionId { txid, index: 0 };
    bitcoin_rpc_server.mine_blocks(1);

    let server = TestServer::new_with_bitcoin_rpc_server_and_config(
      bitcoin_rpc_server,
      format!("\"hidden\":\n - {inscription}"),
    );

    server.assert_response(
      format!("/preview/{inscription}"),
      StatusCode::OK,
      &fs::read_to_string("templates/preview-unknown.html").unwrap(),
    );

    server.assert_response(
      format!("/content/{inscription}"),
      StatusCode::OK,
      &fs::read_to_string("templates/preview-unknown.html").unwrap(),
    );
  }

  #[test]
  fn inscription_links_to_parent() {
    let server = TestServer::new_with_regtest_with_json_api();
    server.mine_blocks(1);

    let parent_txid = server.bitcoin_rpc_server.broadcast_tx(TransactionTemplate {
      inputs: &[(1, 0, 0, inscription("text/plain", "hello").to_witness())],
      ..Default::default()
    });

    server.mine_blocks(1);

    let parent_inscription_id = InscriptionId {
      txid: parent_txid,
      index: 0,
    };

    let txid = server.bitcoin_rpc_server.broadcast_tx(TransactionTemplate {
      inputs: &[
        (
          2,
          0,
          0,
          Inscription {
            content_type: Some("text/plain".into()),
            body: Some("hello".into()),
            parent: Some(parent_inscription_id.value()),
            ..Default::default()
          }
          .to_witness(),
        ),
        (2, 1, 0, Default::default()),
      ],
      ..Default::default()
    });

    server.mine_blocks(1);

    let inscription_id = InscriptionId { txid, index: 0 };

    server.assert_response_regex(
      format!("/inscription/{inscription_id}"),
      StatusCode::OK,
      format!(".*<title>Inscription 1</title>.*<dt>parent</dt>.*<dd><a class=monospace href=/inscription/{parent_inscription_id}>{parent_inscription_id}</a></dd>.*"),
    );

    server.assert_response_regex(
      format!("/inscription/{parent_inscription_id}"),
      StatusCode::OK,
      format!(".*<title>Inscription 0</title>.*<dt>children</dt>.*<a href=/inscription/{inscription_id}>.*</a>.*"),
    );

    assert_eq!(
      server
        .get_json::<InscriptionJson>(format!("/inscription/{inscription_id}"))
        .parent,
      Some(parent_inscription_id),
    );

    assert_eq!(
      server
        .get_json::<InscriptionJson>(format!("/inscription/{parent_inscription_id}"))
        .children,
      [inscription_id],
    );
  }

  #[test]
  fn inscription_with_and_without_children_page() {
    let server = TestServer::new_with_regtest();
    server.mine_blocks(1);

    let parent_txid = server.bitcoin_rpc_server.broadcast_tx(TransactionTemplate {
      inputs: &[(1, 0, 0, inscription("text/plain", "hello").to_witness())],
      ..Default::default()
    });

    server.mine_blocks(1);

    let parent_inscription_id = InscriptionId {
      txid: parent_txid,
      index: 0,
    };

    server.assert_response_regex(
      format!("/children/{parent_inscription_id}"),
      StatusCode::OK,
      ".*<h3>No children</h3>.*",
    );

    let txid = server.bitcoin_rpc_server.broadcast_tx(TransactionTemplate {
      inputs: &[
        (
          2,
          0,
          0,
          Inscription {
            content_type: Some("text/plain".into()),
            body: Some("hello".into()),
            parent: Some(parent_inscription_id.value()),
            ..Default::default()
          }
          .to_witness(),
        ),
        (2, 1, 0, Default::default()),
      ],
      ..Default::default()
    });

    server.mine_blocks(1);

    let inscription_id = InscriptionId { txid, index: 0 };

    server.assert_response_regex(
      format!("/children/{parent_inscription_id}"),
      StatusCode::OK,
      format!(".*<title>Inscription 0 Children</title>.*<h1><a href=/inscription/{parent_inscription_id}>Inscription 0</a> Children</h1>.*<div class=thumbnails>.*<a href=/inscription/{inscription_id}><iframe .* src=/preview/{inscription_id}></iframe></a>.*"),
    );
  }

  #[test]
  fn inscriptions_page_shows_max_four_children() {
    let server = TestServer::new_with_regtest();
    server.mine_blocks(1);

    let parent_txid = server.bitcoin_rpc_server.broadcast_tx(TransactionTemplate {
      inputs: &[(1, 0, 0, inscription("text/plain", "hello").to_witness())],
      ..Default::default()
    });

    server.mine_blocks(6);

    let parent_inscription_id = InscriptionId {
      txid: parent_txid,
      index: 0,
    };

    let _txid = server.bitcoin_rpc_server.broadcast_tx(TransactionTemplate {
      inputs: &[
        (
          2,
          0,
          0,
          Inscription {
            content_type: Some("text/plain".into()),
            body: Some("hello".into()),
            parent: Some(parent_inscription_id.value()),
            ..Default::default()
          }
          .to_witness(),
        ),
        (
          3,
          0,
          0,
          Inscription {
            content_type: Some("text/plain".into()),
            body: Some("hello".into()),
            parent: Some(parent_inscription_id.value()),
            ..Default::default()
          }
          .to_witness(),
        ),
        (
          4,
          0,
          0,
          Inscription {
            content_type: Some("text/plain".into()),
            body: Some("hello".into()),
            parent: Some(parent_inscription_id.value()),
            ..Default::default()
          }
          .to_witness(),
        ),
        (
          5,
          0,
          0,
          Inscription {
            content_type: Some("text/plain".into()),
            body: Some("hello".into()),
            parent: Some(parent_inscription_id.value()),
            ..Default::default()
          }
          .to_witness(),
        ),
        (
          6,
          0,
          0,
          Inscription {
            content_type: Some("text/plain".into()),
            body: Some("hello".into()),
            parent: Some(parent_inscription_id.value()),
            ..Default::default()
          }
          .to_witness(),
        ),
        (2, 1, 0, Default::default()),
      ],
      ..Default::default()
    });

    server.mine_blocks(1);

    server.assert_response_regex(
      format!("/inscription/{parent_inscription_id}"),
      StatusCode::OK,
      format!(
        ".*<title>Inscription 0</title>.*
.*<a href=/inscription/.*><iframe .* src=/preview/.*></iframe></a>.*
.*<a href=/inscription/.*><iframe .* src=/preview/.*></iframe></a>.*
.*<a href=/inscription/.*><iframe .* src=/preview/.*></iframe></a>.*
.*<a href=/inscription/.*><iframe .* src=/preview/.*></iframe></a>.*
    <div class=center>
      <a href=/children/{parent_inscription_id}>all</a>
    </div>.*"
      ),
    );
  }

  #[test]
  fn inscription_number_endpoint() {
    let server = TestServer::new_with_regtest();
    server.mine_blocks(2);

    let txid = server.bitcoin_rpc_server.broadcast_tx(TransactionTemplate {
      inputs: &[
        (1, 0, 0, inscription("text/plain", "hello").to_witness()),
        (2, 0, 0, inscription("text/plain", "cursed").to_witness()),
      ],
      outputs: 2,
      ..Default::default()
    });

    let inscription_id = InscriptionId { txid, index: 0 };
    let cursed_inscription_id = InscriptionId { txid, index: 1 };

    server.mine_blocks(1);

    server.assert_response_regex(
      format!("/inscription/{inscription_id}"),
      StatusCode::OK,
      format!(
        ".*<h1>Inscription 0</h1>.*
<dl>
  <dt>id</dt>
  <dd class=monospace>{inscription_id}</dd>.*"
      ),
    );
    server.assert_response_regex(
      "/inscription/0",
      StatusCode::OK,
      format!(
        ".*<h1>Inscription 0</h1>.*
<dl>
  <dt>id</dt>
  <dd class=monospace>{inscription_id}</dd>.*"
      ),
    );

    server.assert_response_regex(
      "/inscription/-1",
      StatusCode::OK,
      format!(
        ".*<h1>Inscription -1</h1>.*
<dl>
  <dt>id</dt>
  <dd class=monospace>{cursed_inscription_id}</dd>.*"
      ),
    )
  }

  #[test]
  fn charm_cursed() {
    let server = TestServer::new_with_regtest();

    server.mine_blocks(2);

    let txid = server.bitcoin_rpc_server.broadcast_tx(TransactionTemplate {
      inputs: &[
        (1, 0, 0, Witness::default()),
        (2, 0, 0, inscription("text/plain", "cursed").to_witness()),
      ],
      outputs: 2,
      ..Default::default()
    });

    let id = InscriptionId { txid, index: 0 };

    server.mine_blocks(1);

    server.assert_response_regex(
      format!("/inscription/{id}"),
      StatusCode::OK,
      format!(
        ".*<h1>Inscription -1</h1>.*
<dl>
  <dt>id</dt>
  <dd class=monospace>{id}</dd>
  <dt>charms</dt>
  <dd>
    <span title=cursed>👹</span>
  </dd>
  .*
</dl>
.*
"
      ),
    );
  }

  #[test]
  fn charm_vindicated() {
    let server = TestServer::new_with_regtest();

    server.mine_blocks(110);

    let txid = server.bitcoin_rpc_server.broadcast_tx(TransactionTemplate {
      inputs: &[
        (1, 0, 0, Witness::default()),
        (2, 0, 0, inscription("text/plain", "cursed").to_witness()),
      ],
      outputs: 2,
      ..Default::default()
    });

    let id = InscriptionId { txid, index: 0 };

    server.mine_blocks(1);

    server.assert_response_regex(
      format!("/inscription/{id}"),
      StatusCode::OK,
      format!(
        ".*<h1>Inscription 0</h1>.*
<dl>
  <dt>id</dt>
  <dd class=monospace>{id}</dd>
  <dt>charms</dt>
  <dd>
    <span title=vindicated>❤️‍🔥</span>
  </dd>
  .*
</dl>
.*
"
      ),
    );
  }

  #[test]
  fn charm_coin() {
    let server = TestServer::new_with_regtest_with_index_sats();

    server.mine_blocks(2);

    let txid = server.bitcoin_rpc_server.broadcast_tx(TransactionTemplate {
      inputs: &[(1, 0, 0, inscription("text/plain", "foo").to_witness())],
      ..Default::default()
    });

    let id = InscriptionId { txid, index: 0 };

    server.mine_blocks(1);

    server.assert_response_regex(
      format!("/inscription/{id}"),
      StatusCode::OK,
      format!(
        ".*<h1>Inscription 0</h1>.*
<dl>
  <dt>id</dt>
  <dd class=monospace>{id}</dd>
  <dt>charms</dt>
  <dd>.*<span title=coin>🪙</span>.*</dd>
  .*
</dl>
.*
"
      ),
    );
  }

  #[test]
  fn charm_uncommon() {
    let server = TestServer::new_with_regtest_with_index_sats();

    server.mine_blocks(2);

    let txid = server.bitcoin_rpc_server.broadcast_tx(TransactionTemplate {
      inputs: &[(1, 0, 0, inscription("text/plain", "foo").to_witness())],
      ..Default::default()
    });

    let id = InscriptionId { txid, index: 0 };

    server.mine_blocks(1);

    server.assert_response_regex(
      format!("/inscription/{id}"),
      StatusCode::OK,
      format!(
        ".*<h1>Inscription 0</h1>.*
<dl>
  <dt>id</dt>
  <dd class=monospace>{id}</dd>
  <dt>charms</dt>
  <dd>.*<span title=uncommon>🌱</span>.*</dd>
  .*
</dl>
.*
"
      ),
    );
  }

  #[test]
  fn charm_nineball() {
    let server = TestServer::new_with_regtest_with_index_sats();

    server.mine_blocks(9);

    let txid = server.bitcoin_rpc_server.broadcast_tx(TransactionTemplate {
      inputs: &[(9, 0, 0, inscription("text/plain", "foo").to_witness())],
      ..Default::default()
    });

    let id = InscriptionId { txid, index: 0 };

    server.mine_blocks(1);

    server.assert_response_regex(
      format!("/inscription/{id}"),
      StatusCode::OK,
      format!(
        ".*<h1>Inscription 0</h1>.*
<dl>
  <dt>id</dt>
  <dd class=monospace>{id}</dd>
  <dt>charms</dt>
  <dd>.*<span title=nineball>9️⃣</span>.*</dd>
  .*
</dl>
.*
"
      ),
    );
  }

  #[test]
  fn charm_reinscription() {
    let server = TestServer::new_with_regtest();

    server.mine_blocks(1);

    server.bitcoin_rpc_server.broadcast_tx(TransactionTemplate {
      inputs: &[(1, 0, 0, inscription("text/plain", "foo").to_witness())],
      ..Default::default()
    });

    server.mine_blocks(1);

    let txid = server.bitcoin_rpc_server.broadcast_tx(TransactionTemplate {
      inputs: &[(2, 1, 0, inscription("text/plain", "bar").to_witness())],
      ..Default::default()
    });

    server.mine_blocks(1);

    let id = InscriptionId { txid, index: 0 };

    server.assert_response_regex(
      format!("/inscription/{id}"),
      StatusCode::OK,
      format!(
        ".*<h1>Inscription -1</h1>.*
<dl>
  <dt>id</dt>
  <dd class=monospace>{id}</dd>
  <dt>charms</dt>
  <dd>
    <span title=reinscription>♻️</span>
    <span title=cursed>👹</span>
  </dd>
  .*
</dl>
.*
"
      ),
    );
  }

  #[test]
  fn charm_reinscription_in_same_tx_input() {
    let server = TestServer::new_with_regtest();

    server.mine_blocks(1);

    let script = script::Builder::new()
      .push_opcode(opcodes::OP_FALSE)
      .push_opcode(opcodes::all::OP_IF)
      .push_slice(b"ord")
      .push_slice([1])
      .push_slice(b"text/plain;charset=utf-8")
      .push_slice([])
      .push_slice(b"foo")
      .push_opcode(opcodes::all::OP_ENDIF)
      .push_opcode(opcodes::OP_FALSE)
      .push_opcode(opcodes::all::OP_IF)
      .push_slice(b"ord")
      .push_slice([1])
      .push_slice(b"text/plain;charset=utf-8")
      .push_slice([])
      .push_slice(b"bar")
      .push_opcode(opcodes::all::OP_ENDIF)
      .push_opcode(opcodes::OP_FALSE)
      .push_opcode(opcodes::all::OP_IF)
      .push_slice(b"ord")
      .push_slice([1])
      .push_slice(b"text/plain;charset=utf-8")
      .push_slice([])
      .push_slice(b"qix")
      .push_opcode(opcodes::all::OP_ENDIF)
      .into_script();

    let witness = Witness::from_slice(&[script.into_bytes(), Vec::new()]);

    let txid = server.bitcoin_rpc_server.broadcast_tx(TransactionTemplate {
      inputs: &[(1, 0, 0, witness)],
      ..Default::default()
    });

    server.mine_blocks(1);

    let id = InscriptionId { txid, index: 0 };
    server.assert_response_regex(
      format!("/inscription/{id}"),
      StatusCode::OK,
      format!(
        ".*<h1>Inscription 0</h1>.*
<dl>
  <dt>id</dt>
  <dd class=monospace>{id}</dd>
  <dt>output value</dt>
  .*
</dl>
.*
"
      ),
    );

    let id = InscriptionId { txid, index: 1 };
    server.assert_response_regex(
      format!("/inscription/{id}"),
      StatusCode::OK,
      ".*
    <span title=reinscription>♻️</span>
    <span title=cursed>👹</span>.*",
    );

    let id = InscriptionId { txid, index: 2 };
    server.assert_response_regex(
      format!("/inscription/{id}"),
      StatusCode::OK,
      ".*
    <span title=reinscription>♻️</span>
    <span title=cursed>👹</span>.*",
    );
  }

  #[test]
  fn charm_reinscription_in_same_tx_with_pointer() {
    let server = TestServer::new_with_regtest();

    server.mine_blocks(3);

    let cursed_inscription = inscription("text/plain", "bar");
    let reinscription: Inscription = InscriptionTemplate {
      pointer: Some(0),
      ..Default::default()
    }
    .into();

    let txid = server.bitcoin_rpc_server.broadcast_tx(TransactionTemplate {
      inputs: &[
        (1, 0, 0, inscription("text/plain", "foo").to_witness()),
        (2, 0, 0, cursed_inscription.to_witness()),
        (3, 0, 0, reinscription.to_witness()),
      ],
      ..Default::default()
    });

    server.mine_blocks(1);

    let id = InscriptionId { txid, index: 0 };
    server.assert_response_regex(
      format!("/inscription/{id}"),
      StatusCode::OK,
      format!(
        ".*<h1>Inscription 0</h1>.*
<dl>
  <dt>id</dt>
  <dd class=monospace>{id}</dd>
  <dt>output value</dt>
  .*
</dl>
.*
"
      ),
    );

    let id = InscriptionId { txid, index: 1 };
    server.assert_response_regex(
      format!("/inscription/{id}"),
      StatusCode::OK,
      ".*
    <span title=cursed>👹</span>.*",
    );

    let id = InscriptionId { txid, index: 2 };
    server.assert_response_regex(
      format!("/inscription/{id}"),
      StatusCode::OK,
      ".*
    <span title=reinscription>♻️</span>
    <span title=cursed>👹</span>.*",
    );
  }

  #[test]
  fn charm_unbound() {
    let server = TestServer::new_with_regtest();

    server.mine_blocks(1);

    let txid = server.bitcoin_rpc_server.broadcast_tx(TransactionTemplate {
      inputs: &[(1, 0, 0, envelope(&[b"ord", &[128], &[0]]))],
      ..Default::default()
    });

    server.mine_blocks(1);

    let id = InscriptionId { txid, index: 0 };

    server.assert_response_regex(
      format!("/inscription/{id}"),
      StatusCode::OK,
      format!(
        ".*<h1>Inscription -1</h1>.*
<dl>
  <dt>id</dt>
  <dd class=monospace>{id}</dd>
  <dt>charms</dt>
  <dd>
    <span title=cursed>👹</span>
    <span title=unbound>🔓</span>
  </dd>
  .*
</dl>
.*
"
      ),
    );
  }

  #[test]
  fn charm_lost() {
    let server = TestServer::new_with_regtest();

    server.mine_blocks(1);

    let txid = server.bitcoin_rpc_server.broadcast_tx(TransactionTemplate {
      inputs: &[(1, 0, 0, inscription("text/plain", "foo").to_witness())],
      ..Default::default()
    });

    let id = InscriptionId { txid, index: 0 };

    server.mine_blocks(1);

    server.assert_response_regex(
      format!("/inscription/{id}"),
      StatusCode::OK,
      format!(
        ".*<h1>Inscription 0</h1>.*
<dl>
  <dt>id</dt>
  <dd class=monospace>{id}</dd>
  <dt>output value</dt>
  <dd>5000000000</dd>
  .*
</dl>
.*
"
      ),
    );

    server.bitcoin_rpc_server.broadcast_tx(TransactionTemplate {
      inputs: &[(2, 1, 0, Default::default())],
      fee: 50 * COIN_VALUE,
      ..Default::default()
    });

    server.mine_blocks_with_subsidy(1, 0);

    server.assert_response_regex(
      format!("/inscription/{id}"),
      StatusCode::OK,
      format!(
        ".*<h1>Inscription 0</h1>.*
<dl>
  <dt>id</dt>
  <dd class=monospace>{id}</dd>
  <dt>charms</dt>
  <dd>
    <span title=lost>🤔</span>
  </dd>
  .*
</dl>
.*
"
      ),
    );
  }

  #[test]
  fn sat_recursive_endpoints() {
    let server = TestServer::new_with_regtest_with_index_sats();

    assert_eq!(
      server.get_json::<SatInscriptionsJson>("/r/sat/5000000000"),
      SatInscriptionsJson {
        ids: vec![],
        page: 0,
        more: false
      }
    );

    assert_eq!(
      server.get_json::<SatInscriptionJson>("/r/sat/5000000000/at/0"),
      SatInscriptionJson { id: None }
    );

    server.mine_blocks(1);

    let txid = server.bitcoin_rpc_server.broadcast_tx(TransactionTemplate {
      inputs: &[(1, 0, 0, inscription("text/plain", "foo").to_witness())],
      ..Default::default()
    });

    server.mine_blocks(1);

    let mut ids = Vec::new();
    ids.push(InscriptionId { txid, index: 0 });

    for i in 1..111 {
      let txid = server.bitcoin_rpc_server.broadcast_tx(TransactionTemplate {
        inputs: &[(i + 1, 1, 0, inscription("text/plain", "foo").to_witness())],
        ..Default::default()
      });

      server.mine_blocks(1);

      ids.push(InscriptionId { txid, index: 0 });
    }

    let paginated_response = server.get_json::<SatInscriptionsJson>("/r/sat/5000000000");

    let equivalent_paginated_response =
      server.get_json::<SatInscriptionsJson>("/r/sat/5000000000/0");

    assert_eq!(paginated_response.ids.len(), 100);
    assert!(paginated_response.more);
    assert_eq!(paginated_response.page, 0);

    assert_eq!(
      paginated_response.ids.len(),
      equivalent_paginated_response.ids.len()
    );
    assert_eq!(paginated_response.more, equivalent_paginated_response.more);
    assert_eq!(paginated_response.page, equivalent_paginated_response.page);

    let paginated_response = server.get_json::<SatInscriptionsJson>("/r/sat/5000000000/1");

    assert_eq!(paginated_response.ids.len(), 11);
    assert!(!paginated_response.more);
    assert_eq!(paginated_response.page, 1);

    assert_eq!(
      server
        .get_json::<SatInscriptionJson>("/r/sat/5000000000/at/0")
        .id,
      Some(ids[0])
    );

    assert_eq!(
      server
        .get_json::<SatInscriptionJson>("/r/sat/5000000000/at/-111")
        .id,
      Some(ids[0])
    );

    assert_eq!(
      server
        .get_json::<SatInscriptionJson>("/r/sat/5000000000/at/110")
        .id,
      Some(ids[110])
    );

    assert_eq!(
      server
        .get_json::<SatInscriptionJson>("/r/sat/5000000000/at/-1")
        .id,
      Some(ids[110])
    );

    assert!(server
      .get_json::<SatInscriptionJson>("/r/sat/5000000000/at/111")
      .id
      .is_none());
  }

  #[test]
  fn children_recursive_endpoint() {
    let server = TestServer::new_with_regtest_with_json_api();
    server.mine_blocks(1);

    let parent_txid = server.bitcoin_rpc_server.broadcast_tx(TransactionTemplate {
      inputs: &[(1, 0, 0, inscription("text/plain", "hello").to_witness())],
      ..Default::default()
    });

    let parent_inscription_id = InscriptionId {
      txid: parent_txid,
      index: 0,
    };

    server.assert_response(
      format!("/r/children/{parent_inscription_id}"),
      StatusCode::NOT_FOUND,
      &format!("inscription {parent_inscription_id} not found"),
    );

    server.mine_blocks(1);

    let children_json =
      server.get_json::<ChildrenJson>(format!("/r/children/{parent_inscription_id}"));
    assert_eq!(children_json.ids.len(), 0);

    let mut builder = script::Builder::new();
    for _ in 0..111 {
      builder = Inscription {
        content_type: Some("text/plain".into()),
        body: Some("hello".into()),
        parent: Some(parent_inscription_id.value()),
        unrecognized_even_field: false,
        ..Default::default()
      }
      .append_reveal_script_to_builder(builder);
    }

    let witness = Witness::from_slice(&[builder.into_bytes(), Vec::new()]);

    let txid = server.bitcoin_rpc_server.broadcast_tx(TransactionTemplate {
      inputs: &[(2, 0, 0, witness), (2, 1, 0, Default::default())],
      ..Default::default()
    });

    server.mine_blocks(1);

    let first_child_inscription_id = InscriptionId { txid, index: 0 };
    let hundredth_child_inscription_id = InscriptionId { txid, index: 99 };
    let hundred_first_child_inscription_id = InscriptionId { txid, index: 100 };
    let hundred_eleventh_child_inscription_id = InscriptionId { txid, index: 110 };

    let children_json =
      server.get_json::<ChildrenJson>(format!("/r/children/{parent_inscription_id}"));

    assert_eq!(children_json.ids.len(), 100);
    assert_eq!(children_json.ids[0], first_child_inscription_id);
    assert_eq!(children_json.ids[99], hundredth_child_inscription_id);
    assert!(children_json.more);
    assert_eq!(children_json.page, 0);

    let children_json =
      server.get_json::<ChildrenJson>(format!("/r/children/{parent_inscription_id}/1"));

    assert_eq!(children_json.ids.len(), 11);
    assert_eq!(children_json.ids[0], hundred_first_child_inscription_id);
    assert_eq!(children_json.ids[10], hundred_eleventh_child_inscription_id);
    assert!(!children_json.more);
    assert_eq!(children_json.page, 1);
  }

  #[test]
  fn inscriptions_in_block_page() {
    let server = TestServer::new_with_regtest_with_index_sats();

    for _ in 0..101 {
      server.mine_blocks(1);
    }

    for i in 0..101 {
      server.bitcoin_rpc_server.broadcast_tx(TransactionTemplate {
        inputs: &[(i + 1, 0, 0, inscription("text/foo", "hello").to_witness())],
        ..Default::default()
      });
    }

    server.mine_blocks(1);

    server.assert_response_regex(
      "/inscriptions/block/102",
      StatusCode::OK,
      r".*(<a href=/inscription/[[:xdigit:]]{64}i0>.*</a>.*){100}.*",
    );

    server.assert_response_regex(
      "/inscriptions/block/102/1",
      StatusCode::OK,
      r".*<a href=/inscription/[[:xdigit:]]{64}i0>.*</a>.*",
    );
  }

  #[test]
  fn inscription_query_display() {
    assert_eq!(
      InscriptionQuery::Id(inscription_id(1)).to_string(),
      "1111111111111111111111111111111111111111111111111111111111111111i1"
    );
    assert_eq!(InscriptionQuery::Number(1).to_string(), "1")
  }

  #[test]
  fn inscription_not_found() {
    TestServer::new_with_regtest_with_json_api().assert_response(
      "/inscription/0",
      StatusCode::NOT_FOUND,
      "inscription 0 not found",
    );
  }

  #[test]
  fn delegate() {
    let server = TestServer::new_with_regtest();

    server.mine_blocks(1);

    let delegate = Inscription {
      content_type: Some("text/html".into()),
      body: Some("foo".into()),
      ..Default::default()
    };

    let txid = server.bitcoin_rpc_server.broadcast_tx(TransactionTemplate {
      inputs: &[(1, 0, 0, delegate.to_witness())],
      ..Default::default()
    });

    let delegate = InscriptionId { txid, index: 0 };

    server.mine_blocks(1);

    let inscription = Inscription {
      delegate: Some(delegate.value()),
      ..Default::default()
    };

    let txid = server.bitcoin_rpc_server.broadcast_tx(TransactionTemplate {
      inputs: &[(2, 0, 0, inscription.to_witness())],
      ..Default::default()
    });

    server.mine_blocks(1);

    let id = InscriptionId { txid, index: 0 };

    server.assert_response_regex(
      format!("/inscription/{id}"),
      StatusCode::OK,
      format!(
        ".*<h1>Inscription 1</h1>.*
        <dl>
          <dt>id</dt>
          <dd class=monospace>{id}</dd>
          .*
          <dt>delegate</dt>
          <dd><a href=/inscription/{delegate}>{delegate}</a></dd>
          .*
        </dl>.*"
      )
      .unindent(),
    );

    server.assert_response(format!("/content/{id}"), StatusCode::OK, "foo");

    server.assert_response(format!("/preview/{id}"), StatusCode::OK, "foo");
  }
}<|MERGE_RESOLUTION|>--- conflicted
+++ resolved
@@ -47,11 +47,7 @@
   },
   utoipa::OpenApi,
 };
-<<<<<<< HEAD
 use crate::index::simulator::types::ExecuteTxResponse;
-=======
-use crate::subcommand::server::brc20::{BRC20Error, TxEvents};
->>>>>>> 870b1e47
 
 mod accept_encoding;
 mod accept_json;
@@ -1703,11 +1699,7 @@
     Extension(client): Extension<Arc<Client>>,
     Extension(simulator): Extension<Option<SimulatorServer>>,
     Path(tx_id): Path<Txid>,
-<<<<<<< HEAD
-  ) -> ServerResult<Json<ExecuteTxResponse>> {
-=======
-  ) -> ApiResult<TxEvents> {
->>>>>>> 870b1e47
+  ) -> ApiResult<ExecuteTxResponse> {
     if simulator.is_none() {
 
 
@@ -1721,10 +1713,7 @@
 
     match simulator.unwrap().execute_tx(tx.as_ref().unwrap(), false) {
       Ok(data) => {
-        Ok(Json(ApiResponse::ok(TxEvents {
-          txid: tx_id.to_string(),
-          events: data.iter().map(|e| e.into()).collect(),
-        }))) },
+        Ok(Json(ApiResponse::ok(data))) },
       Err(err) => Err(ApiError::Internal(err.to_string())),
     }
   }
