--- conflicted
+++ resolved
@@ -114,14 +114,12 @@
 
 `ord` requires `rustc` version 1.67.0 or later. Run `rustc --version` to ensure you have this version. Run `rustup update` to get the latest stable release.
 
-<<<<<<< HEAD
-=======
 Or, you can build a Docker image:
 
 ```
 docker build -t casey/ord .
 ```
-=======
+
 ### Homebrew
 
 `ord` is available in [Homebrew](https://brew.sh/):
@@ -185,7 +183,6 @@
 reason so that the feedback loop between making a change, running the test and
 seeing the result is small. To facilitate that we created a mocked Bitcoin Core
 instance in [test-bitcoincore-rpc](./test-bitcoincore-rpc).
->>>>>>> b4746b8d
 
 Syncing
 -------
